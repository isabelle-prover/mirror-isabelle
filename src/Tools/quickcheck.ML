(*  Title:      Tools/quickcheck.ML
    Author:     Stefan Berghofer, Florian Haftmann, TU Muenchen

Generic counterexample search engine.
*)

signature QUICKCHECK =
sig
  val auto: bool Unsynchronized.ref
  val test_term: Proof.context -> bool -> string option -> int -> int -> term ->
    (string * term) list option
  val add_generator: string * (Proof.context -> term -> int -> term list option) -> theory -> theory
  val setup: theory -> theory
  val quickcheck: (string * string) list -> int -> Proof.state -> (string * term) list option
end;

structure Quickcheck : QUICKCHECK =
struct

(* preferences *)

val auto = Unsynchronized.ref false;

val _ =
  ProofGeneralPgip.add_preference Preferences.category_tracing
  (setmp_CRITICAL auto true (fn () =>
    Preferences.bool_pref auto
      "auto-quickcheck"
      "Whether to run Quickcheck automatically.") ());


(* quickcheck configuration -- default parameters, test generators *)

datatype test_params = Test_Params of
  { size: int, iterations: int, default_type: typ option };

fun dest_test_params (Test_Params { size, iterations, default_type }) =
  ((size, iterations), default_type);
fun make_test_params ((size, iterations), default_type) =
  Test_Params { size = size, iterations = iterations, default_type = default_type };
fun map_test_params f (Test_Params { size, iterations, default_type}) =
  make_test_params (f ((size, iterations), default_type));
fun merge_test_params (Test_Params { size = size1, iterations = iterations1, default_type = default_type1 },
  Test_Params { size = size2, iterations = iterations2, default_type = default_type2 }) =
  make_test_params ((Int.max (size1, size2), Int.max (iterations1, iterations2)),
    case default_type1 of NONE => default_type2 | _ => default_type1);

structure Data = TheoryDataFun(
  type T = (string * (Proof.context -> term -> int -> term list option)) list
    * test_params;
  val empty = ([], Test_Params { size = 10, iterations = 100, default_type = NONE });
  val copy = I;
  val extend = I;
  fun merge pp ((generators1, params1), (generators2, params2)) =
    (AList.merge (op = : string * string -> bool) (K true) (generators1, generators2),
      merge_test_params (params1, params2));
)

val add_generator = Data.map o apfst o AList.update (op =);


(* generating tests *)

fun mk_tester_select name ctxt =
  case AList.lookup (op =) ((fst o Data.get o ProofContext.theory_of) ctxt) name
   of NONE => error ("No such quickcheck generator: " ^ name)
    | SOME generator => generator ctxt;

fun mk_testers ctxt t =
  (map snd o fst o Data.get o ProofContext.theory_of) ctxt
  |> map_filter (fn generator => try (generator ctxt) t);

fun mk_testers_strict ctxt t =
  let
    val generators = ((map snd o fst o Data.get o ProofContext.theory_of) ctxt)
    val testers = map (fn generator => Exn.capture (generator ctxt) t) generators;
  in if forall (is_none o Exn.get_result) testers
    then [(Exn.release o snd o split_last) testers]
    else map_filter Exn.get_result testers
  end;


(* testing propositions *)

fun prep_test_term t =
  let
    val _ = (null (Term.add_tvars t []) andalso null (Term.add_tfrees t [])) orelse
      error "Term to be tested contains type variables";
    val _ = null (Term.add_vars t []) orelse
      error "Term to be tested contains schematic variables";
    val frees = Term.add_frees t [];
  in (map fst frees, list_abs_free (frees, t)) end

fun test_term ctxt quiet generator_name size i t =
  let
    val (names, t') = prep_test_term t;
    val testers = case generator_name
     of NONE => if quiet then mk_testers ctxt t' else mk_testers_strict ctxt t'
      | SOME name => [mk_tester_select name ctxt t'];
    fun iterate f 0 = NONE
      | iterate f j = case f () handle Match => (if quiet then ()
             else warning "Exception Match raised during quickcheck"; NONE)
          of NONE => iterate f (j - 1) | SOME q => SOME q;
    fun with_testers k [] = NONE
      | with_testers k (tester :: testers) =
          case iterate (fn () => tester (k - 1)) i
           of NONE => with_testers k testers
            | SOME q => SOME q;
    fun with_size k = if k > size then NONE
      else (if quiet then () else priority ("Test data size: " ^ string_of_int k);
        case with_testers k testers
         of NONE => with_size (k + 1) | SOME q => SOME q);
  in case with_size 1
   of NONE => NONE
    | SOME ts => SOME (names ~~ ts)
  end;

fun monomorphic_term thy insts default_T = 
  let
    fun subst (T as TFree (v, S)) =
          let
            val T' = AList.lookup (op =) insts v
              |> the_default (the_default T default_T)
          in if Sign.of_sort thy (T, S) then T'
            else error ("Type " ^ Syntax.string_of_typ_global thy T ^
              " to be substituted for variable " ^
              Syntax.string_of_typ_global thy T ^ "\ndoes not have sort " ^
              Syntax.string_of_sort_global thy S)
          end
      | subst T = T;
  in (map_types o map_atyps) subst end;

fun test_goal quiet generator_name size iterations default_T insts i assms state =
  let
    val ctxt = Proof.context_of state;
    val thy = Proof.theory_of state;
    fun strip (Const ("all", _) $ Abs (_, _, t)) = strip t
      | strip t = t;
<<<<<<< HEAD
    val {goal = st, ...} = Proof.raw_goal state;
=======
    val (_, (_, st)) = Proof.get_goal state;
>>>>>>> 65403a72
    val (gi, frees) = Logic.goal_params (prop_of st) i;
    val gi' = Logic.list_implies (assms, subst_bounds (frees, strip gi))
      |> monomorphic_term thy insts default_T
      |> ObjectLogic.atomize_term thy;
  in test_term ctxt quiet generator_name size iterations gi' end;

fun pretty_counterex ctxt NONE = Pretty.str "No counterexamples found."
  | pretty_counterex ctxt (SOME cex) =
      Pretty.chunks (Pretty.str "Counterexample found:\n" ::
        map (fn (s, t) =>
          Pretty.block [Pretty.str (s ^ " ="), Pretty.brk 1, Syntax.pretty_term ctxt t]) cex);


(* automatic testing *)

fun auto_quickcheck state =
  if not (!auto) then
    (false, state)
  else
    let
      val ctxt = Proof.context_of state;
      val assms = map term_of (Assumption.all_assms_of ctxt);
      val Test_Params { size, iterations, default_type } =
        (snd o Data.get o Proof.theory_of) state;
      val res =
        try (test_goal true NONE size iterations default_type [] 1 assms) state;
    in
      case res of
        NONE => (false, state)
      | SOME NONE => (false, state)
      | SOME cex => (true, Proof.goal_message (K (Pretty.chunks [Pretty.str "",
          Pretty.mark Markup.hilite (pretty_counterex ctxt cex)])) state)
    end

val setup = Auto_Counterexample.register_tool ("quickcheck", auto_quickcheck)


(* Isar commands *)

fun read_nat s = case (Library.read_int o Symbol.explode) s
 of (k, []) => if k >= 0 then k
      else error ("Not a natural number: " ^ s)
  | (_, _ :: _) => error ("Not a natural number: " ^ s);

fun parse_test_param ctxt ("size", arg) =
      (apfst o apfst o K) (read_nat arg)
  | parse_test_param ctxt ("iterations", arg) =
      (apfst o apsnd o K) (read_nat arg)
  | parse_test_param ctxt ("default_type", arg) =
      (apsnd o K o SOME) (ProofContext.read_typ ctxt arg)
  | parse_test_param ctxt (name, _) =
      error ("Bad test parameter: " ^ name);

fun parse_test_param_inst ctxt ("generator", arg) =
      (apsnd o apfst o K o SOME) arg
  | parse_test_param_inst ctxt (name, arg) =
      case try (ProofContext.read_typ ctxt) name
       of SOME (TFree (v, _)) => (apsnd o apsnd o AList.update (op =))
              (v, ProofContext.read_typ ctxt arg)
        | _ => (apfst o parse_test_param ctxt) (name, arg);

fun quickcheck_params_cmd args thy =
  let
    val ctxt = ProofContext.init thy;
    val f = fold (parse_test_param ctxt) args;
  in
    thy
    |> (Data.map o apsnd o map_test_params) f
  end;

fun quickcheck args i state =
  let
    val thy = Proof.theory_of state;
    val ctxt = Proof.context_of state;
    val default_params = (dest_test_params o snd o Data.get) thy;
    val f = fold (parse_test_param_inst ctxt) args;
    val (((size, iterations), default_type), (generator_name, insts)) =
      f (default_params, (NONE, []));
  in
    test_goal false generator_name size iterations default_type insts i [] state
  end;

fun quickcheck_cmd args i state =
  quickcheck args i (Toplevel.proof_of state)
  |> Pretty.writeln o pretty_counterex (Toplevel.context_of state);

local structure P = OuterParse and K = OuterKeyword in

val parse_arg = P.name --| P.$$$ "=" -- P.name;
val parse_args = P.$$$ "[" |-- P.list1 parse_arg --| P.$$$ "]"
  || Scan.succeed [];

val _ = OuterSyntax.command "quickcheck_params" "set parameters for random testing" K.thy_decl
  (parse_args >> (fn args => Toplevel.theory (quickcheck_params_cmd args)));

val _ = OuterSyntax.improper_command "quickcheck" "try to find counterexample for subgoal" K.diag
  (parse_args -- Scan.optional P.nat 1
    >> (fn (args, i) => Toplevel.no_timing o Toplevel.keep (quickcheck_cmd args i)));

end; (*local*)

end;


val auto_quickcheck = Quickcheck.auto;<|MERGE_RESOLUTION|>--- conflicted
+++ resolved
@@ -136,11 +136,7 @@
     val thy = Proof.theory_of state;
     fun strip (Const ("all", _) $ Abs (_, _, t)) = strip t
       | strip t = t;
-<<<<<<< HEAD
     val {goal = st, ...} = Proof.raw_goal state;
-=======
-    val (_, (_, st)) = Proof.get_goal state;
->>>>>>> 65403a72
     val (gi, frees) = Logic.goal_params (prop_of st) i;
     val gi' = Logic.list_implies (assms, subst_bounds (frees, strip gi))
       |> monomorphic_term thy insts default_T
