(*  Title:      Tools/code/code_printer.ML
    Author:     Florian Haftmann, TU Muenchen

Generic operations for pretty printing of target language code.
*)

signature CODE_PRINTER =
sig
  type itype = Code_Thingol.itype
  type iterm = Code_Thingol.iterm
  type const = Code_Thingol.const
  type dict = Code_Thingol.dict

  val eqn_error: thm -> string -> 'a

  val @@ : 'a * 'a -> 'a list
  val @| : 'a list * 'a -> 'a list
  val str: string -> Pretty.T
  val concat: Pretty.T list -> Pretty.T
  val brackets: Pretty.T list -> Pretty.T
  val semicolon: Pretty.T list -> Pretty.T
  val doublesemicolon: Pretty.T list -> Pretty.T
  val enum_default: string -> string -> string -> string -> Pretty.T list -> Pretty.T

  val first_upper: string -> string
  val first_lower: string -> string
  type var_ctxt
  val make_vars: string list -> var_ctxt
  val intro_vars: string list -> var_ctxt -> var_ctxt
  val lookup_var: var_ctxt -> string -> string
  val intro_base_names: (string -> bool) -> (string -> string)
    -> string list -> var_ctxt -> var_ctxt
  val aux_params: var_ctxt -> iterm list list -> string list

  type literals
  val Literals: { literal_char: string -> string, literal_string: string -> string,
        literal_numeral: bool -> int -> string,
        literal_list: Pretty.T list -> Pretty.T, infix_cons: int * string }
    -> literals
  val literal_char: literals -> string -> string
  val literal_string: literals -> string -> string
  val literal_numeral: literals -> bool -> int -> string
  val literal_list: literals -> Pretty.T list -> Pretty.T
  val infix_cons: literals -> int * string

  type lrx
  val L: lrx
  val R: lrx
  val X: lrx
  type fixity
  val BR: fixity
  val NOBR: fixity
  val INFX: int * lrx -> fixity
  val APP: fixity
  val brackify: fixity -> Pretty.T list -> Pretty.T
  val brackify_infix: int * lrx -> fixity -> Pretty.T list -> Pretty.T
  val brackify_block: fixity -> Pretty.T -> Pretty.T list -> Pretty.T -> Pretty.T

  type tyco_syntax
  type const_syntax
  type proto_const_syntax
  val parse_infix: ('a -> 'b) -> lrx * int -> string
    -> int * ((fixity -> 'b -> Pretty.T)
    -> fixity -> 'a list -> Pretty.T)
  val parse_syntax: ('a -> 'b) -> OuterParse.token list
    -> (int * ((fixity -> 'b -> Pretty.T)
    -> fixity -> 'a list -> Pretty.T)) option * OuterParse.token list
  val simple_const_syntax: (int * ((fixity -> iterm -> Pretty.T)
    -> fixity -> (iterm * itype) list -> Pretty.T)) option -> proto_const_syntax option
  val activate_const_syntax: theory -> literals
    -> proto_const_syntax -> Code_Thingol.naming -> const_syntax * Code_Thingol.naming
  val gen_print_app: (thm -> var_ctxt -> const * iterm list -> Pretty.T list)
    -> (thm -> var_ctxt -> fixity -> iterm -> Pretty.T)
    -> (string -> const_syntax option)
    -> thm -> var_ctxt -> fixity -> const * iterm list -> Pretty.T
  val gen_print_bind: (thm -> var_ctxt -> fixity -> iterm -> Pretty.T)
    -> thm -> fixity
    -> iterm -> var_ctxt -> Pretty.T * var_ctxt

  val mk_name_module: Name.context -> string option -> (string -> string option)
    -> 'a Graph.T -> string -> string
  val dest_name: string -> string * string
end;

structure Code_Printer : CODE_PRINTER =
struct

open Code_Thingol;

fun eqn_error thm s = error (s ^ ",\nin equation " ^ Display.string_of_thm_without_context thm);

(** assembling text pieces **)

infixr 5 @@;
infixr 5 @|;
fun x @@ y = [x, y];
fun xs @| y = xs @ [y];
val str = PrintMode.setmp [] Pretty.str;
val concat = Pretty.block o Pretty.breaks;
val brackets = Pretty.enclose "(" ")" o Pretty.breaks;
fun semicolon ps = Pretty.block [concat ps, str ";"];
fun doublesemicolon ps = Pretty.block [concat ps, str ";;"];
fun enum_default default sep opn cls [] = str default
  | enum_default default sep opn cls xs = Pretty.enum sep opn cls xs;


(** names and variable name contexts **)

type var_ctxt = string Symtab.table * Name.context;

fun make_vars names = (fold (fn name => Symtab.update_new (name, name)) names Symtab.empty,
  Name.make_context names);

fun intro_vars names (namemap, namectxt) =
  let
    val (names', namectxt') = Name.variants names namectxt;
    val namemap' = fold2 (curry Symtab.update) names names' namemap;
  in (namemap', namectxt') end;

fun lookup_var (namemap, _) name = case Symtab.lookup namemap name
 of SOME name' => name'
  | NONE => error ("Invalid name in context: " ^ quote name);

val first_upper = implode o nth_map 0 Symbol.to_ascii_upper o explode;
val first_lower = implode o nth_map 0 Symbol.to_ascii_lower o explode;

fun aux_params vars lhss =
  let
    fun fish_param _ (w as SOME _) = w
      | fish_param (IVar (SOME v)) NONE = SOME v
      | fish_param _ NONE = NONE;
    fun fillup_param _ (_, SOME v) = v
      | fillup_param x (i, NONE) = x ^ string_of_int i;
    val fished1 = fold (map2 fish_param) lhss (replicate (length (hd lhss)) NONE);
    val x = Name.variant (map_filter I fished1) "x";
    val fished2 = map_index (fillup_param x) fished1;
    val (fished3, _) = Name.variants fished2 Name.context;
    val vars' = intro_vars fished3 vars;
  in map (lookup_var vars') fished3 end;

fun intro_base_names no_syntax deresolve names = names 
  |> map_filter (fn name => if no_syntax name then
      let val name' = deresolve name in
        if Long_Name.is_qualified name' then NONE else SOME name'
      end else NONE)
  |> intro_vars;


(** pretty literals **)

datatype literals = Literals of {
  literal_char: string -> string,
  literal_string: string -> string,
  literal_numeral: bool -> int -> string,
  literal_list: Pretty.T list -> Pretty.T,
  infix_cons: int * string
};

fun dest_Literals (Literals lits) = lits;

val literal_char = #literal_char o dest_Literals;
val literal_string = #literal_string o dest_Literals;
val literal_numeral = #literal_numeral o dest_Literals;
val literal_list = #literal_list o dest_Literals;
val infix_cons = #infix_cons o dest_Literals;


(** syntax printer **)

(* binding priorities *)

datatype lrx = L | R | X;

datatype fixity =
    BR
  | NOBR
  | INFX of (int * lrx);

val APP = INFX (~1, L);

fun fixity_lrx L L = false
  | fixity_lrx R R = false
  | fixity_lrx _ _ = true;

fun fixity NOBR _ = false
  | fixity _ NOBR = false
  | fixity (INFX (pr, lr)) (INFX (print_ctxt, lr_ctxt)) =
      pr < print_ctxt
      orelse pr = print_ctxt
        andalso fixity_lrx lr lr_ctxt
      orelse print_ctxt = ~1
  | fixity BR (INFX _) = false
  | fixity _ _ = true;

fun gen_brackify _ [p] = p
  | gen_brackify true (ps as _::_) = Pretty.enclose "(" ")" ps
  | gen_brackify false (ps as _::_) = Pretty.block ps;

fun brackify fxy_ctxt =
  gen_brackify (fixity BR fxy_ctxt) o Pretty.breaks;

fun brackify_infix infx fxy_ctxt =
  gen_brackify (fixity (INFX infx) fxy_ctxt) o Pretty.breaks;

fun brackify_block fxy_ctxt p1 ps p2 =
  let val p = Pretty.block_enclose (p1, p2) ps
  in if fixity BR fxy_ctxt
    then Pretty.enclose "(" ")" [p]
    else p
  end;


(* generic syntax *)

type tyco_syntax = int * ((fixity -> itype -> Pretty.T)
  -> fixity -> itype list -> Pretty.T);
type const_syntax = int * ((var_ctxt -> fixity -> iterm -> Pretty.T)
  -> thm -> var_ctxt -> fixity -> (iterm * itype) list -> Pretty.T);
type proto_const_syntax = int * (string list * (literals -> string list
  -> (var_ctxt -> fixity -> iterm -> Pretty.T)
    -> thm -> var_ctxt -> fixity -> (iterm * itype) list -> Pretty.T));

fun simple_const_syntax (SOME (n, f)) = SOME (n,
      ([], (fn _ => fn _ => fn print => fn thm => fn vars => f (print vars))))
  | simple_const_syntax NONE = NONE;

fun activate_const_syntax thy literals (n, (cs, f)) naming =
  fold_map (Code_Thingol.ensure_declared_const thy) cs naming
  |-> (fn cs' => pair (n, f literals cs'));

fun gen_print_app print_app_expr print_term syntax_const thm vars fxy (app as ((c, (_, tys)), ts)) =
  case syntax_const c
   of NONE => brackify fxy (print_app_expr thm vars app)
    | SOME (k, print) =>
        let
<<<<<<< HEAD
          fun pr' fxy ts = pr (pr_term thm) thm vars fxy (ts ~~ take k tys);
=======
          fun print' fxy ts = print (print_term thm) thm vars fxy (ts ~~ curry Library.take k tys);
>>>>>>> 0c3bcbd4
        in if k = length ts
          then print' fxy ts
        else if k < length ts
          then case chop k ts of (ts1, ts2) =>
            brackify fxy (print' APP ts1 :: map (print_term thm vars BR) ts2)
          else print_term thm vars fxy (Code_Thingol.eta_expand k app)
        end;

fun gen_print_bind print_term thm (fxy : fixity) pat vars =
  let
    val vs = Code_Thingol.fold_varnames (insert (op =)) pat [];
    val vars' = intro_vars vs vars;
  in (print_term thm vars' fxy pat, vars') end;


(* mixfix syntax *)

datatype 'a mixfix =
    Arg of fixity
  | Pretty of Pretty.T;

fun mk_mixfix prep_arg (fixity_this, mfx) =
  let
    fun is_arg (Arg _) = true
      | is_arg _ = false;
    val i = (length o filter is_arg) mfx;
    fun fillin _ [] [] =
          []
      | fillin print (Arg fxy :: mfx) (a :: args) =
          (print fxy o prep_arg) a :: fillin print mfx args
      | fillin print (Pretty p :: mfx) args =
          p :: fillin print mfx args;
  in
    (i, fn print => fn fixity_ctxt => fn args =>
      gen_brackify (fixity fixity_this fixity_ctxt) (fillin print mfx args))
  end;

fun parse_infix prep_arg (x, i) s =
  let
    val l = case x of L => INFX (i, L) | _ => INFX (i, X);
    val r = case x of R => INFX (i, R) | _ => INFX (i, X);
  in
    mk_mixfix prep_arg (INFX (i, x),
      [Arg l, (Pretty o Pretty.brk) 1, (Pretty o str) s, (Pretty o Pretty.brk) 1, Arg r])
  end;

fun parse_mixfix prep_arg s =
  let
    val sym_any = Scan.one Symbol.is_regular;
    val parse = Scan.optional ($$ "!" >> K true) false -- Scan.repeat (
         ($$ "(" -- $$ "_" -- $$ ")" >> K (Arg NOBR))
      || ($$ "_" >> K (Arg BR))
      || ($$ "/" |-- Scan.repeat ($$ " ") >> (Pretty o Pretty.brk o length))
      || (Scan.repeat1
           (   $$ "'" |-- sym_any
            || Scan.unless ($$ "_" || $$ "/" || $$ "(" |-- $$ "_" |-- $$ ")")
                 sym_any) >> (Pretty o str o implode)));
  in case Scan.finite Symbol.stopper parse (Symbol.explode s)
   of ((_, p as [_]), []) => mk_mixfix prep_arg (NOBR, p)
    | ((b, p as _ :: _ :: _), []) => mk_mixfix prep_arg (if b then NOBR else BR, p)
    | _ => Scan.!!
        (the_default ("malformed mixfix annotation: " ^ quote s) o snd) Scan.fail ()
  end;

val (infixK, infixlK, infixrK) = ("infix", "infixl", "infixr");

fun parse_syntax prep_arg xs =
  Scan.option ((
      ((OuterParse.$$$ infixK  >> K X)
        || (OuterParse.$$$ infixlK >> K L)
        || (OuterParse.$$$ infixrK >> K R))
        -- OuterParse.nat >> parse_infix prep_arg
      || Scan.succeed (parse_mixfix prep_arg))
      -- OuterParse.string
      >> (fn (parse, s) => parse s)) xs;

val _ = List.app OuterKeyword.keyword [infixK, infixlK, infixrK];


(** module name spaces **)

val dest_name =
  apfst Long_Name.implode o split_last o fst o split_last o Long_Name.explode;

fun mk_name_module reserved module_prefix module_alias program =
  let
    fun mk_alias name = case module_alias name
     of SOME name' => name'
      | NONE => name
          |> Long_Name.explode
          |> map (fn name => (the_single o fst) (Name.variants [name] reserved))
          |> Long_Name.implode;
    fun mk_prefix name = case module_prefix
     of SOME module_prefix => Long_Name.append module_prefix name
      | NONE => name;
    val tab =
      Symtab.empty
      |> Graph.fold ((fn name => Symtab.default (name, (mk_alias #> mk_prefix) name))
           o fst o dest_name o fst)
             program
  in the o Symtab.lookup tab end;

end; (*struct*)<|MERGE_RESOLUTION|>--- conflicted
+++ resolved
@@ -233,11 +233,7 @@
    of NONE => brackify fxy (print_app_expr thm vars app)
     | SOME (k, print) =>
         let
-<<<<<<< HEAD
-          fun pr' fxy ts = pr (pr_term thm) thm vars fxy (ts ~~ take k tys);
-=======
-          fun print' fxy ts = print (print_term thm) thm vars fxy (ts ~~ curry Library.take k tys);
->>>>>>> 0c3bcbd4
+          fun print' fxy ts = print (print_term thm) thm vars fxy (ts ~~ take k tys);
         in if k = length ts
           then print' fxy ts
         else if k < length ts
