(*  Author:  Florian Haftmann, TU Muenchen *)

header {* Operations on lists beyond the standard List theory *}

theory More_List
imports Main Multiset
begin

hide_const (open) Finite_Set.fold

text {* Repairing code generator setup *}

declare (in lattice) Inf_fin_set_fold [code_unfold del]
declare (in lattice) Sup_fin_set_fold [code_unfold del]
declare (in linorder) Min_fin_set_fold [code_unfold del]
declare (in linorder) Max_fin_set_fold [code_unfold del]
declare (in complete_lattice) Inf_set_fold [code_unfold del]
declare (in complete_lattice) Sup_set_fold [code_unfold del]


text {* Fold combinator with canonical argument order *}

primrec fold :: "('a \<Rightarrow> 'b \<Rightarrow> 'b) \<Rightarrow> 'a list \<Rightarrow> 'b \<Rightarrow> 'b" where
    "fold f [] = id"
  | "fold f (x # xs) = fold f xs \<circ> f x"

lemma foldl_fold:
  "foldl f s xs = fold (\<lambda>x s. f s x) xs s"
  by (induct xs arbitrary: s) simp_all

lemma foldr_fold_rev:
  "foldr f xs = fold f (rev xs)"
  by (simp add: foldr_foldl foldl_fold fun_eq_iff)

lemma fold_rev_conv [code_unfold]:
  "fold f (rev xs) = foldr f xs"
  by (simp add: foldr_fold_rev)
  
lemma fold_cong [fundef_cong]:
  "a = b \<Longrightarrow> xs = ys \<Longrightarrow> (\<And>x. x \<in> set xs \<Longrightarrow> f x = g x)
    \<Longrightarrow> fold f xs a = fold g ys b"
  by (induct ys arbitrary: a b xs) simp_all

lemma fold_id:
  assumes "\<And>x. x \<in> set xs \<Longrightarrow> f x = id"
  shows "fold f xs = id"
  using assms by (induct xs) simp_all

lemma fold_commute:
  assumes "\<And>x. x \<in> set xs \<Longrightarrow> h \<circ> g x = f x \<circ> h"
  shows "h \<circ> fold g xs = fold f xs \<circ> h"
  using assms by (induct xs) (simp_all add: fun_eq_iff)

lemma fold_commute_apply:
  assumes "\<And>x. x \<in> set xs \<Longrightarrow> h \<circ> g x = f x \<circ> h"
  shows "h (fold g xs s) = fold f xs (h s)"
proof -
  from assms have "h \<circ> fold g xs = fold f xs \<circ> h" by (rule fold_commute)
  then show ?thesis by (simp add: fun_eq_iff)
qed

lemma fold_invariant: 
  assumes "\<And>x. x \<in> set xs \<Longrightarrow> Q x" and "P s"
    and "\<And>x s. Q x \<Longrightarrow> P s \<Longrightarrow> P (f x s)"
  shows "P (fold f xs s)"
  using assms by (induct xs arbitrary: s) simp_all

lemma fold_weak_invariant:
  assumes "P s"
    and "\<And>s x. x \<in> set xs \<Longrightarrow> P s \<Longrightarrow> P (f x s)"
  shows "P (fold f xs s)"
  using assms by (induct xs arbitrary: s) simp_all

lemma fold_append [simp]:
  "fold f (xs @ ys) = fold f ys \<circ> fold f xs"
  by (induct xs) simp_all

lemma fold_map [code_unfold]:
  "fold g (map f xs) = fold (g o f) xs"
  by (induct xs) simp_all

lemma fold_remove1_split:
  assumes f: "\<And>x y. x \<in> set xs \<Longrightarrow> y \<in> set xs \<Longrightarrow> f x \<circ> f y = f y \<circ> f x"
    and x: "x \<in> set xs"
  shows "fold f xs = fold f (remove1 x xs) \<circ> f x"
  using assms by (induct xs) (auto simp add: o_assoc [symmetric])

lemma fold_multiset_equiv:
  assumes f: "\<And>x y. x \<in> set xs \<Longrightarrow> y \<in> set xs \<Longrightarrow> f x \<circ> f y = f y \<circ> f x"
    and equiv: "multiset_of xs = multiset_of ys"
  shows "fold f xs = fold f ys"
using f equiv [symmetric] proof (induct xs arbitrary: ys)
  case Nil then show ?case by simp
next
  case (Cons x xs)
  then have *: "set ys = set (x # xs)" by (blast dest: multiset_of_eq_setD)
  have "\<And>x y. x \<in> set ys \<Longrightarrow> y \<in> set ys \<Longrightarrow> f x \<circ> f y = f y \<circ> f x" 
    by (rule Cons.prems(1)) (simp_all add: *)
  moreover from * have "x \<in> set ys" by simp
  ultimately have "fold f ys = fold f (remove1 x ys) \<circ> f x" by (fact fold_remove1_split)
  moreover from Cons.prems have "fold f xs = fold f (remove1 x ys)" by (auto intro: Cons.hyps)
  ultimately show ?case by simp
qed

lemma fold_rev:
  assumes "\<And>x y. x \<in> set xs \<Longrightarrow> y \<in> set xs \<Longrightarrow> f y \<circ> f x = f x \<circ> f y"
  shows "fold f (rev xs) = fold f xs"
  by (rule fold_multiset_equiv, rule assms) (simp_all add: in_multiset_in_set)

lemma foldr_fold:
  assumes "\<And>x y. x \<in> set xs \<Longrightarrow> y \<in> set xs \<Longrightarrow> f y \<circ> f x = f x \<circ> f y"
  shows "foldr f xs = fold f xs"
  using assms unfolding foldr_fold_rev by (rule fold_rev)

lemma fold_Cons_rev:
  "fold Cons xs = append (rev xs)"
  by (induct xs) simp_all

lemma rev_conv_fold [code]:
  "rev xs = fold Cons xs []"
  by (simp add: fold_Cons_rev)

lemma fold_append_concat_rev:
  "fold append xss = append (concat (rev xss))"
  by (induct xss) simp_all

lemma concat_conv_foldr [code]:
  "concat xss = foldr append xss []"
  by (simp add: fold_append_concat_rev foldr_fold_rev)

lemma fold_plus_listsum_rev:
  "fold plus xs = plus (listsum (rev xs))"
  by (induct xs) (simp_all add: add.assoc)

lemma (in monoid_add) listsum_conv_fold [code]:
  "listsum xs = fold (\<lambda>x y. y + x) xs 0"
  by (auto simp add: listsum_foldl foldl_fold fun_eq_iff)

lemma (in linorder) sort_key_conv_fold:
  assumes "inj_on f (set xs)"
  shows "sort_key f xs = fold (insort_key f) xs []"
proof -
  have "fold (insort_key f) (rev xs) = fold (insort_key f) xs"
  proof (rule fold_rev, rule ext)
    fix zs
    fix x y
    assume "x \<in> set xs" "y \<in> set xs"
    with assms have *: "f y = f x \<Longrightarrow> y = x" by (auto dest: inj_onD)
    have **: "x = y \<longleftrightarrow> y = x" by auto
    show "(insort_key f y \<circ> insort_key f x) zs = (insort_key f x \<circ> insort_key f y) zs"
      by (induct zs) (auto intro: * simp add: **)
  qed
  then show ?thesis by (simp add: sort_key_def foldr_fold_rev)
qed

lemma (in linorder) sort_conv_fold:
  "sort xs = fold insort xs []"
  by (rule sort_key_conv_fold) simp


text {* @{const Finite_Set.fold} and @{const fold} *}

lemma (in comp_fun_commute) fold_set_remdups:
  "Finite_Set.fold f y (set xs) = fold f (remdups xs) y"
  by (rule sym, induct xs arbitrary: y) (simp_all add: fold_fun_comm insert_absorb)

lemma (in comp_fun_idem) fold_set:
  "Finite_Set.fold f y (set xs) = fold f xs y"
  by (rule sym, induct xs arbitrary: y) (simp_all add: fold_fun_comm)

lemma (in ab_semigroup_idem_mult) fold1_set:
  assumes "xs \<noteq> []"
  shows "Finite_Set.fold1 times (set xs) = fold times (tl xs) (hd xs)"
proof -
  interpret comp_fun_idem times by (fact comp_fun_idem)
  from assms obtain y ys where xs: "xs = y # ys"
    by (cases xs) auto
  show ?thesis
  proof (cases "set ys = {}")
    case True with xs show ?thesis by simp
  next
    case False
    then have "fold1 times (insert y (set ys)) = Finite_Set.fold times y (set ys)"
      by (simp only: finite_set fold1_eq_fold_idem)
    with xs show ?thesis by (simp add: fold_set mult_commute)
  qed
qed

lemma (in lattice) Inf_fin_set_fold:
  "Inf_fin (set (x # xs)) = fold inf xs x"
proof -
  interpret ab_semigroup_idem_mult "inf :: 'a \<Rightarrow> 'a \<Rightarrow> 'a"
    by (fact ab_semigroup_idem_mult_inf)
  show ?thesis
    by (simp add: Inf_fin_def fold1_set del: set.simps)
qed

lemma (in lattice) Inf_fin_set_foldr [code_unfold]:
  "Inf_fin (set (x # xs)) = foldr inf xs x"
  by (simp add: Inf_fin_set_fold ac_simps foldr_fold fun_eq_iff del: set.simps)

lemma (in lattice) Sup_fin_set_fold:
  "Sup_fin (set (x # xs)) = fold sup xs x"
proof -
  interpret ab_semigroup_idem_mult "sup :: 'a \<Rightarrow> 'a \<Rightarrow> 'a"
    by (fact ab_semigroup_idem_mult_sup)
  show ?thesis
    by (simp add: Sup_fin_def fold1_set del: set.simps)
qed

lemma (in lattice) Sup_fin_set_foldr [code_unfold]:
  "Sup_fin (set (x # xs)) = foldr sup xs x"
  by (simp add: Sup_fin_set_fold ac_simps foldr_fold fun_eq_iff del: set.simps)

lemma (in linorder) Min_fin_set_fold:
  "Min (set (x # xs)) = fold min xs x"
proof -
  interpret ab_semigroup_idem_mult "min :: 'a \<Rightarrow> 'a \<Rightarrow> 'a"
    by (fact ab_semigroup_idem_mult_min)
  show ?thesis
    by (simp add: Min_def fold1_set del: set.simps)
qed

lemma (in linorder) Min_fin_set_foldr [code_unfold]:
  "Min (set (x # xs)) = foldr min xs x"
  by (simp add: Min_fin_set_fold ac_simps foldr_fold fun_eq_iff del: set.simps)

lemma (in linorder) Max_fin_set_fold:
  "Max (set (x # xs)) = fold max xs x"
proof -
  interpret ab_semigroup_idem_mult "max :: 'a \<Rightarrow> 'a \<Rightarrow> 'a"
    by (fact ab_semigroup_idem_mult_max)
  show ?thesis
    by (simp add: Max_def fold1_set del: set.simps)
qed

lemma (in linorder) Max_fin_set_foldr [code_unfold]:
  "Max (set (x # xs)) = foldr max xs x"
  by (simp add: Max_fin_set_fold ac_simps foldr_fold fun_eq_iff del: set.simps)

lemma (in complete_lattice) Inf_set_fold:
  "Inf (set xs) = fold inf xs top"
proof -
  interpret comp_fun_idem "inf :: 'a \<Rightarrow> 'a \<Rightarrow> 'a"
    by (fact comp_fun_idem_inf)
  show ?thesis by (simp add: Inf_fold_inf fold_set inf_commute)
qed

lemma (in complete_lattice) Inf_set_foldr [code_unfold]:
  "Inf (set xs) = foldr inf xs top"
  by (simp add: Inf_set_fold ac_simps foldr_fold fun_eq_iff)

lemma (in complete_lattice) Sup_set_fold:
  "Sup (set xs) = fold sup xs bot"
proof -
  interpret comp_fun_idem "sup :: 'a \<Rightarrow> 'a \<Rightarrow> 'a"
    by (fact comp_fun_idem_sup)
  show ?thesis by (simp add: Sup_fold_sup fold_set sup_commute)
qed

lemma (in complete_lattice) Sup_set_foldr [code_unfold]:
  "Sup (set xs) = foldr sup xs bot"
  by (simp add: Sup_set_fold ac_simps foldr_fold fun_eq_iff)

lemma (in complete_lattice) INFI_set_fold:
  "INFI (set xs) f = fold (inf \<circ> f) xs top"
  unfolding INF_def set_map [symmetric] Inf_set_fold fold_map ..

lemma (in complete_lattice) SUPR_set_fold:
  "SUPR (set xs) f = fold (sup \<circ> f) xs bot"
  unfolding SUP_def set_map [symmetric] Sup_set_fold fold_map ..


text {* @{text nth_map} *}

definition nth_map :: "nat \<Rightarrow> ('a \<Rightarrow> 'a) \<Rightarrow> 'a list \<Rightarrow> 'a list" where
  "nth_map n f xs = (if n < length xs then
       take n xs @ [f (xs ! n)] @ drop (Suc n) xs
     else xs)"

lemma nth_map_id:
  "n \<ge> length xs \<Longrightarrow> nth_map n f xs = xs"
  by (simp add: nth_map_def)

lemma nth_map_unfold:
  "n < length xs \<Longrightarrow> nth_map n f xs = take n xs @ [f (xs ! n)] @ drop (Suc n) xs"
  by (simp add: nth_map_def)

lemma nth_map_Nil [simp]:
  "nth_map n f [] = []"
  by (simp add: nth_map_def)

lemma nth_map_zero [simp]:
  "nth_map 0 f (x # xs) = f x # xs"
  by (simp add: nth_map_def)

lemma nth_map_Suc [simp]:
  "nth_map (Suc n) f (x # xs) = x # nth_map n f xs"
  by (simp add: nth_map_def)

<<<<<<< HEAD

text {* monad operation *}

definition bind :: "'a list \<Rightarrow> ('a \<Rightarrow> 'b list) \<Rightarrow> 'b list" where
  "bind xs f = concat (map f xs)"

lemma bind_simps [simp]:
  "bind [] f = []"
  "bind (x # xs) f = f x @ bind xs f"
  by (simp_all add: bind_def)
=======
text {* Enumeration of all sublists of a list *}

primrec sublists :: "'a list \<Rightarrow> 'a list list" where
  "sublists [] = [[]]"
  | "sublists (x#xs) = (let xss = sublists xs in map (Cons x) xss @ xss)"

lemma length_sublists:
  "length (sublists xs) = Suc (Suc (0\<Colon>nat)) ^ length xs"
  by (induct xs) (simp_all add: Let_def)

lemma sublists_powset:
  "set ` set (sublists xs) = Pow (set xs)"
proof -
  have aux: "\<And>x A. set ` Cons x ` A = insert x ` set ` A"
    by (auto simp add: image_def)
  have "set (map set (sublists xs)) = Pow (set xs)"
    by (induct xs)
      (simp_all add: aux Let_def Pow_insert Un_commute comp_def del: map_map)
  then show ?thesis by simp
qed

lemma distinct_set_sublists:
  assumes "distinct xs"
  shows "distinct (map set (sublists xs))"
proof (rule card_distinct)
  have "finite (set xs)" by rule
  then have "card (Pow (set xs)) = Suc (Suc 0) ^ card (set xs)" by (rule card_Pow)
  with assms distinct_card [of xs]
    have "card (Pow (set xs)) = Suc (Suc 0) ^ length xs" by simp
  then show "card (set (map set (sublists xs))) = length (map set (sublists xs))"
    by (simp add: sublists_powset length_sublists)
qed
>>>>>>> 103058a9

end<|MERGE_RESOLUTION|>--- conflicted
+++ resolved
@@ -298,18 +298,7 @@
   "nth_map (Suc n) f (x # xs) = x # nth_map n f xs"
   by (simp add: nth_map_def)
 
-<<<<<<< HEAD
-
-text {* monad operation *}
-
-definition bind :: "'a list \<Rightarrow> ('a \<Rightarrow> 'b list) \<Rightarrow> 'b list" where
-  "bind xs f = concat (map f xs)"
-
-lemma bind_simps [simp]:
-  "bind [] f = []"
-  "bind (x # xs) f = f x @ bind xs f"
-  by (simp_all add: bind_def)
-=======
+
 text {* Enumeration of all sublists of a list *}
 
 primrec sublists :: "'a list \<Rightarrow> 'a list list" where
@@ -342,6 +331,16 @@
   then show "card (set (map set (sublists xs))) = length (map set (sublists xs))"
     by (simp add: sublists_powset length_sublists)
 qed
->>>>>>> 103058a9
+
+
+text {* monad operation *}
+
+definition bind :: "'a list \<Rightarrow> ('a \<Rightarrow> 'b list) \<Rightarrow> 'b list" where
+  "bind xs f = concat (map f xs)"
+
+lemma bind_simps [simp]:
+  "bind [] f = []"
+  "bind (x # xs) f = f x @ bind xs f"
+  by (simp_all add: bind_def)
 
 end