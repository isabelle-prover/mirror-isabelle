--- conflicted
+++ resolved
@@ -1731,13 +1731,8 @@
 apply (case_tac "J' = {#}")
  apply (simp add: mult_def)
  apply (rule r_into_trancl)
-<<<<<<< HEAD
  apply (simp add: mult1_def set_mset_def, blast)
-txt {* Now we know @{term "J' \<noteq> {#}"}. *}
-=======
- apply (simp add: mult1_def set_of_def, blast)
 txt \<open>Now we know @{term "J' \<noteq> {#}"}.\<close>
->>>>>>> 7d5373d1
 apply (cut_tac M = K and P = "\<lambda>x. (x, a) \<in> r" in multiset_partition)
 apply (erule_tac P = "\<forall>k \<in> set_mset K. P k" for P in rev_mp)
 apply (erule ssubst)
