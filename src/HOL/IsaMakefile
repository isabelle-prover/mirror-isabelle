--- conflicted
+++ resolved
@@ -548,17 +548,11 @@
 	@$(ISABELLE_TOOL) usedir $(OUT)/HOL IMPP
 
 
-## HOL-HOL_Light
-
-<<<<<<< HEAD
+## HOL-Import
+
 HOL-Import: $(LOG)/HOL-Import.gz
 
 $(LOG)/HOL-Import.gz: $(OUT)/HOL \
-=======
-HOL-HOL_Light: $(OUT)/HOL-HOL_Light
-
-$(OUT)/HOL-HOL_Light: $(OUT)/HOL \
->>>>>>> 4bb7c5ed
   Import/ROOT.ML \
   Import/Import_Setup.thy \
   Import/import_data.ML \
