--- conflicted
+++ resolved
@@ -162,18 +162,11 @@
 
 definition MGTe   :: "expr => state => etriple" where
          "MGTe e Z \<equiv> (\<lambda>s. Z = s, e, \<lambda>v t. \<exists>n. Z -e\<succ>v-n\<rightarrow> t)"
-<<<<<<< HEAD
+
 notation (xsymbols)
   MGTe  ("MGT\<^sub>e")
 notation (HTML output)
   MGTe  ("MGT\<^sub>e")
-=======
-
-syntax (xsymbols)
-         MGTe    :: "expr => state => etriple" ("MGT\<^sub>e")
-syntax (HTML output)
-         MGTe    :: "expr => state => etriple" ("MGT\<^sub>e")
->>>>>>> 4fb69277
 
 lemma MGF_implies_complete:
  "\<forall>Z. {} |\<turnstile> { MGT c Z} \<Longrightarrow> \<Turnstile>  {P} c {Q} \<Longrightarrow> {} \<turnstile>  {P} c {Q}"
