(*  Title:      HOL/Analysis/Determinants.thy
    Author:     Amine Chaieb, University of Cambridge; proofs reworked by LCP
*)

section \<open>Traces, Determinant of square matrices and some properties\<close>

theory Determinants
imports
  Cartesian_Space
  "HOL-Library.Permutations"
begin

subsection%important  \<open>Trace\<close>

definition%important  trace :: "'a::semiring_1^'n^'n \<Rightarrow> 'a"
  where "trace A = sum (\<lambda>i. ((A$i)$i)) (UNIV::'n set)"

lemma  trace_0: "trace (mat 0) = 0"
  by (simp add: trace_def mat_def)

lemma  trace_I: "trace (mat 1 :: 'a::semiring_1^'n^'n) = of_nat(CARD('n))"
  by (simp add: trace_def mat_def)

lemma  trace_add: "trace ((A::'a::comm_semiring_1^'n^'n) + B) = trace A + trace B"
  by (simp add: trace_def sum.distrib)

lemma  trace_sub: "trace ((A::'a::comm_ring_1^'n^'n) - B) = trace A - trace B"
  by (simp add: trace_def sum_subtractf)

lemma  trace_mul_sym: "trace ((A::'a::comm_semiring_1^'n^'m) ** B) = trace (B**A)"
  apply (simp add: trace_def matrix_matrix_mult_def)
  apply (subst sum.swap)
  apply (simp add: mult.commute)
  done

subsubsection%important  \<open>Definition of determinant\<close>

definition%important  det:: "'a::comm_ring_1^'n^'n \<Rightarrow> 'a" where
  "det A =
    sum (\<lambda>p. of_int (sign p) * prod (\<lambda>i. A$i$p i) (UNIV :: 'n set))
      {p. p permutes (UNIV :: 'n set)}"

text \<open>Basic determinant properties\<close>

proposition  det_transpose [simp]: "det (transpose A) = det (A::'a::comm_ring_1 ^'n^'n)"
proof -
  let ?di = "\<lambda>A i j. A$i$j"
  let ?U = "(UNIV :: 'n set)"
  have fU: "finite ?U" by simp
  {
    fix p
    assume p: "p \<in> {p. p permutes ?U}"
    from p have pU: "p permutes ?U"
      by blast
    have sth: "sign (inv p) = sign p"
      by (metis sign_inverse fU p mem_Collect_eq permutation_permutes)
    from permutes_inj[OF pU]
    have pi: "inj_on p ?U"
      by (blast intro: subset_inj_on)
    from permutes_image[OF pU]
    have "prod (\<lambda>i. ?di (transpose A) i (inv p i)) ?U =
      prod (\<lambda>i. ?di (transpose A) i (inv p i)) (p ` ?U)"
      by simp
    also have "\<dots> = prod ((\<lambda>i. ?di (transpose A) i (inv p i)) \<circ> p) ?U"
      unfolding prod.reindex[OF pi] ..
    also have "\<dots> = prod (\<lambda>i. ?di A i (p i)) ?U"
    proof -
      have "((\<lambda>i. ?di (transpose A) i (inv p i)) \<circ> p) i = ?di A i (p i)" if "i \<in> ?U" for i
        using that permutes_inv_o[OF pU] permutes_in_image[OF pU]
        unfolding transpose_def by (simp add: fun_eq_iff)
      then show "prod ((\<lambda>i. ?di (transpose A) i (inv p i)) \<circ> p) ?U = prod (\<lambda>i. ?di A i (p i)) ?U"
        by (auto intro: prod.cong)
    qed
    finally have "of_int (sign (inv p)) * (prod (\<lambda>i. ?di (transpose A) i (inv p i)) ?U) =
      of_int (sign p) * (prod (\<lambda>i. ?di A i (p i)) ?U)"
      using sth by simp
  }
  then show ?thesis
    unfolding det_def
    by (subst sum_permutations_inverse) (blast intro: sum.cong)
qed

lemma  det_lowerdiagonal:
  fixes A :: "'a::comm_ring_1^('n::{finite,wellorder})^('n::{finite,wellorder})"
  assumes ld: "\<And>i j. i < j \<Longrightarrow> A$i$j = 0"
  shows "det A = prod (\<lambda>i. A$i$i) (UNIV:: 'n set)"
proof -
  let ?U = "UNIV:: 'n set"
  let ?PU = "{p. p permutes ?U}"
  let ?pp = "\<lambda>p. of_int (sign p) * prod (\<lambda>i. A$i$p i) (UNIV :: 'n set)"
  have fU: "finite ?U"
    by simp
  have id0: "{id} \<subseteq> ?PU"
    by (auto simp: permutes_id)
  have p0: "\<forall>p \<in> ?PU - {id}. ?pp p = 0"
  proof
    fix p
    assume "p \<in> ?PU - {id}"
    then obtain i where i: "p i > i"
      by clarify (meson leI permutes_natset_le)
    from ld[OF i] have "\<exists>i \<in> ?U. A$i$p i = 0"
      by blast
    with prod_zero[OF fU] show "?pp p = 0"
      by force
  qed
  from sum.mono_neutral_cong_left[OF finite_permutations[OF fU] id0 p0] show ?thesis
    unfolding det_def by (simp add: sign_id)
qed

lemma  det_upperdiagonal:
  fixes A :: "'a::comm_ring_1^'n::{finite,wellorder}^'n::{finite,wellorder}"
  assumes ld: "\<And>i j. i > j \<Longrightarrow> A$i$j = 0"
  shows "det A = prod (\<lambda>i. A$i$i) (UNIV:: 'n set)"
proof -
  let ?U = "UNIV:: 'n set"
  let ?PU = "{p. p permutes ?U}"
  let ?pp = "(\<lambda>p. of_int (sign p) * prod (\<lambda>i. A$i$p i) (UNIV :: 'n set))"
  have fU: "finite ?U"
    by simp
  have id0: "{id} \<subseteq> ?PU"
    by (auto simp: permutes_id)
  have p0: "\<forall>p \<in> ?PU -{id}. ?pp p = 0"
  proof
    fix p
    assume p: "p \<in> ?PU - {id}"
    then obtain i where i: "p i < i"
      by clarify (meson leI permutes_natset_ge)
    from ld[OF i] have "\<exists>i \<in> ?U. A$i$p i = 0"
      by blast
    with prod_zero[OF fU]  show "?pp p = 0"
      by force
  qed
  from sum.mono_neutral_cong_left[OF finite_permutations[OF fU] id0 p0] show ?thesis
    unfolding det_def by (simp add: sign_id)
qed

proposition  det_diagonal:
  fixes A :: "'a::comm_ring_1^'n^'n"
  assumes ld: "\<And>i j. i \<noteq> j \<Longrightarrow> A$i$j = 0"
  shows "det A = prod (\<lambda>i. A$i$i) (UNIV::'n set)"
proof -
  let ?U = "UNIV:: 'n set"
  let ?PU = "{p. p permutes ?U}"
  let ?pp = "\<lambda>p. of_int (sign p) * prod (\<lambda>i. A$i$p i) (UNIV :: 'n set)"
  have fU: "finite ?U" by simp
  from finite_permutations[OF fU] have fPU: "finite ?PU" .
  have id0: "{id} \<subseteq> ?PU"
    by (auto simp: permutes_id)
  have p0: "\<forall>p \<in> ?PU - {id}. ?pp p = 0"
  proof
    fix p
    assume p: "p \<in> ?PU - {id}"
    then obtain i where i: "p i \<noteq> i"
      by fastforce
    with ld have "\<exists>i \<in> ?U. A$i$p i = 0"
      by (metis UNIV_I)
    with prod_zero [OF fU] show "?pp p = 0"
      by force
  qed
  from sum.mono_neutral_cong_left[OF fPU id0 p0] show ?thesis
    unfolding det_def by (simp add: sign_id)
qed

lemma  det_I [simp]: "det (mat 1 :: 'a::comm_ring_1^'n^'n) = 1"
  by (simp add: det_diagonal mat_def)

lemma  det_0 [simp]: "det (mat 0 :: 'a::comm_ring_1^'n^'n) = 0"
  by (simp add: det_def prod_zero power_0_left)

lemma  det_permute_rows:
  fixes A :: "'a::comm_ring_1^'n^'n"
  assumes p: "p permutes (UNIV :: 'n::finite set)"
  shows "det (\<chi> i. A$p i :: 'a^'n^'n) = of_int (sign p) * det A"
proof -
  let ?U = "UNIV :: 'n set"
  let ?PU = "{p. p permutes ?U}"
  have *: "(\<Sum>q\<in>?PU. of_int (sign (q \<circ> p)) * (\<Prod>i\<in>?U. A $ p i $ (q \<circ> p) i)) =
           (\<Sum>n\<in>?PU. of_int (sign p) * of_int (sign n) * (\<Prod>i\<in>?U. A $ i $ n i))"
  proof (rule sum.cong)
    fix q
    assume qPU: "q \<in> ?PU"
    have fU: "finite ?U"
      by simp
    from qPU have q: "q permutes ?U"
      by blast
    have "prod (\<lambda>i. A$p i$ (q \<circ> p) i) ?U = prod ((\<lambda>i. A$p i$(q \<circ> p) i) \<circ> inv p) ?U"
      by (simp only: prod.permute[OF permutes_inv[OF p], symmetric])
    also have "\<dots> = prod (\<lambda>i. A $ (p \<circ> inv p) i $ (q \<circ> (p \<circ> inv p)) i) ?U"
      by (simp only: o_def)
    also have "\<dots> = prod (\<lambda>i. A$i$q i) ?U"
      by (simp only: o_def permutes_inverses[OF p])
    finally have thp: "prod (\<lambda>i. A$p i$ (q \<circ> p) i) ?U = prod (\<lambda>i. A$i$q i) ?U"
      by blast
    from p q have pp: "permutation p" and qp: "permutation q"
      by (metis fU permutation_permutes)+
    show "of_int (sign (q \<circ> p)) * prod (\<lambda>i. A$ p i$ (q \<circ> p) i) ?U =
          of_int (sign p) * of_int (sign q) * prod (\<lambda>i. A$i$q i) ?U"
      by (simp only: thp sign_compose[OF qp pp] mult.commute of_int_mult)
  qed auto
  show ?thesis
    apply (simp add: det_def sum_distrib_left mult.assoc[symmetric])
    apply (subst sum_permutations_compose_right[OF p])
    apply (rule *)
    done
qed

lemma  det_permute_columns:
  fixes A :: "'a::comm_ring_1^'n^'n"
  assumes p: "p permutes (UNIV :: 'n set)"
  shows "det(\<chi> i j. A$i$ p j :: 'a^'n^'n) = of_int (sign p) * det A"
proof -
  let ?Ap = "\<chi> i j. A$i$ p j :: 'a^'n^'n"
  let ?At = "transpose A"
  have "of_int (sign p) * det A = det (transpose (\<chi> i. transpose A $ p i))"
    unfolding det_permute_rows[OF p, of ?At] det_transpose ..
  moreover
  have "?Ap = transpose (\<chi> i. transpose A $ p i)"
    by (simp add: transpose_def vec_eq_iff)
  ultimately show ?thesis
    by simp
qed

lemma  det_identical_columns:
  fixes A :: "'a::comm_ring_1^'n^'n"
  assumes jk: "j \<noteq> k"
    and r: "column j A = column k A"
  shows "det A = 0"
proof -
  let ?U="UNIV::'n set"
  let ?t_jk="Fun.swap j k id"
  let ?PU="{p. p permutes ?U}"
  let ?S1="{p. p\<in>?PU \<and> evenperm p}"
  let ?S2="{(?t_jk \<circ> p) |p. p \<in>?S1}"
  let ?f="\<lambda>p. of_int (sign p) * (\<Prod>i\<in>UNIV. A $ i $ p i)"
  let ?g="\<lambda>p. ?t_jk \<circ> p"
  have g_S1: "?S2 = ?g` ?S1" by auto
  have inj_g: "inj_on ?g ?S1"
  proof (unfold inj_on_def, auto)
    fix x y assume x: "x permutes ?U" and even_x: "evenperm x"
      and y: "y permutes ?U" and even_y: "evenperm y" and eq: "?t_jk \<circ> x = ?t_jk \<circ> y"
    show "x = y" by (metis (hide_lams, no_types) comp_assoc eq id_comp swap_id_idempotent)
  qed
  have tjk_permutes: "?t_jk permutes ?U" unfolding permutes_def swap_id_eq by (auto,metis)
  have tjk_eq: "\<forall>i l. A $ i $ ?t_jk l  =  A $ i $ l"
    using r jk
    unfolding column_def vec_eq_iff swap_id_eq by fastforce
  have sign_tjk: "sign ?t_jk = -1" using sign_swap_id[of j k] jk by auto
  {fix x
    assume x: "x\<in> ?S1"
    have "sign (?t_jk \<circ> x) = sign (?t_jk) * sign x"
      by (metis (lifting) finite_class.finite_UNIV mem_Collect_eq
          permutation_permutes permutation_swap_id sign_compose x)
    also have "\<dots> = - sign x" using sign_tjk by simp
    also have "\<dots> \<noteq> sign x" unfolding sign_def by simp
    finally have "sign (?t_jk \<circ> x) \<noteq> sign x" and "(?t_jk \<circ> x) \<in> ?S2"
      using x by force+
  }
  hence disjoint: "?S1 \<inter> ?S2 = {}"
    by (force simp: sign_def)
  have PU_decomposition: "?PU = ?S1 \<union> ?S2"
  proof (auto)
    fix x
    assume x: "x permutes ?U" and "\<forall>p. p permutes ?U \<longrightarrow> x = Fun.swap j k id \<circ> p \<longrightarrow> \<not> evenperm p"
    then obtain p where p: "p permutes UNIV" and x_eq: "x = Fun.swap j k id \<circ> p"
      and odd_p: "\<not> evenperm p"
      by (metis (mono_tags) id_o o_assoc permutes_compose swap_id_idempotent tjk_permutes)
    thus "evenperm x"
      by (meson evenperm_comp evenperm_swap finite_class.finite_UNIV
          jk permutation_permutes permutation_swap_id)
  next
    fix p assume p: "p permutes ?U"
    show "Fun.swap j k id \<circ> p permutes UNIV" by (metis p permutes_compose tjk_permutes)
  qed
  have "sum ?f ?S2 = sum ((\<lambda>p. of_int (sign p) * (\<Prod>i\<in>UNIV. A $ i $ p i))
  \<circ> (\<circ>) (Fun.swap j k id)) {p \<in> {p. p permutes UNIV}. evenperm p}"
    unfolding g_S1 by (rule sum.reindex[OF inj_g])
  also have "\<dots> = sum (\<lambda>p. of_int (sign (?t_jk \<circ> p)) * (\<Prod>i\<in>UNIV. A $ i $ p i)) ?S1"
    unfolding o_def by (rule sum.cong, auto simp: tjk_eq)
  also have "\<dots> = sum (\<lambda>p. - ?f p) ?S1"
  proof (rule sum.cong, auto)
    fix x assume x: "x permutes ?U"
      and even_x: "evenperm x"
    hence perm_x: "permutation x" and perm_tjk: "permutation ?t_jk"
      using permutation_permutes[of x] permutation_permutes[of ?t_jk] permutation_swap_id
      by (metis finite_code)+
    have "(sign (?t_jk \<circ> x)) = - (sign x)"
      unfolding sign_compose[OF perm_tjk perm_x] sign_tjk by auto
    thus "of_int (sign (?t_jk \<circ> x)) * (\<Prod>i\<in>UNIV. A $ i $ x i)
      = - (of_int (sign x) * (\<Prod>i\<in>UNIV. A $ i $ x i))"
      by auto
  qed
  also have "\<dots>= - sum ?f ?S1" unfolding sum_negf ..
  finally have *: "sum ?f ?S2 = - sum ?f ?S1" .
  have "det A = (\<Sum>p | p permutes UNIV. of_int (sign p) * (\<Prod>i\<in>UNIV. A $ i $ p i))"
    unfolding det_def ..
  also have "\<dots>= sum ?f ?S1 + sum ?f ?S2"
    by (subst PU_decomposition, rule sum.union_disjoint[OF _ _ disjoint], auto)
  also have "\<dots>= sum ?f ?S1 - sum ?f ?S1 " unfolding * by auto
  also have "\<dots>= 0" by simp
  finally show "det A = 0" by simp
qed

lemma  det_identical_rows:
  fixes A :: "'a::comm_ring_1^'n^'n"
  assumes ij: "i \<noteq> j" and r: "row i A = row j A"
  shows "det A = 0"
  by (metis column_transpose det_identical_columns det_transpose ij r)

lemma  det_zero_row:
  fixes A :: "'a::{idom, ring_char_0}^'n^'n" and F :: "'b::{field}^'m^'m"
  shows "row i A = 0 \<Longrightarrow> det A = 0" and "row j F = 0 \<Longrightarrow> det F = 0"
  by (force simp: row_def det_def vec_eq_iff sign_nz intro!: sum.neutral)+

lemma  det_zero_column:
  fixes A :: "'a::{idom, ring_char_0}^'n^'n" and F :: "'b::{field}^'m^'m"
  shows "column i A = 0 \<Longrightarrow> det A = 0" and "column j F = 0 \<Longrightarrow> det F = 0"
  unfolding atomize_conj atomize_imp
  by (metis det_transpose det_zero_row row_transpose)

lemma  det_row_add:
  fixes a b c :: "'n::finite \<Rightarrow> _ ^ 'n"
  shows "det((\<chi> i. if i = k then a i + b i else c i)::'a::comm_ring_1^'n^'n) =
    det((\<chi> i. if i = k then a i else c i)::'a::comm_ring_1^'n^'n) +
    det((\<chi> i. if i = k then b i else c i)::'a::comm_ring_1^'n^'n)"
  unfolding det_def vec_lambda_beta sum.distrib[symmetric]
proof (rule sum.cong)
  let ?U = "UNIV :: 'n set"
  let ?pU = "{p. p permutes ?U}"
  let ?f = "(\<lambda>i. if i = k then a i + b i else c i)::'n \<Rightarrow> 'a::comm_ring_1^'n"
  let ?g = "(\<lambda> i. if i = k then a i else c i)::'n \<Rightarrow> 'a::comm_ring_1^'n"
  let ?h = "(\<lambda> i. if i = k then b i else c i)::'n \<Rightarrow> 'a::comm_ring_1^'n"
  fix p
  assume p: "p \<in> ?pU"
  let ?Uk = "?U - {k}"
  from p have pU: "p permutes ?U"
    by blast
  have kU: "?U = insert k ?Uk"
    by blast
  have eq: "prod (\<lambda>i. ?f i $ p i) ?Uk = prod (\<lambda>i. ?g i $ p i) ?Uk"
           "prod (\<lambda>i. ?f i $ p i) ?Uk = prod (\<lambda>i. ?h i $ p i) ?Uk"
    by auto
  have Uk: "finite ?Uk" "k \<notin> ?Uk"
    by auto
  have "prod (\<lambda>i. ?f i $ p i) ?U = prod (\<lambda>i. ?f i $ p i) (insert k ?Uk)"
    unfolding kU[symmetric] ..
  also have "\<dots> = ?f k $ p k * prod (\<lambda>i. ?f i $ p i) ?Uk"
    by (rule prod.insert) auto
  also have "\<dots> = (a k $ p k * prod (\<lambda>i. ?f i $ p i) ?Uk) + (b k$ p k * prod (\<lambda>i. ?f i $ p i) ?Uk)"
    by (simp add: field_simps)
  also have "\<dots> = (a k $ p k * prod (\<lambda>i. ?g i $ p i) ?Uk) + (b k$ p k * prod (\<lambda>i. ?h i $ p i) ?Uk)"
    by (metis eq)
  also have "\<dots> = prod (\<lambda>i. ?g i $ p i) (insert k ?Uk) + prod (\<lambda>i. ?h i $ p i) (insert k ?Uk)"
    unfolding  prod.insert[OF Uk] by simp
  finally have "prod (\<lambda>i. ?f i $ p i) ?U = prod (\<lambda>i. ?g i $ p i) ?U + prod (\<lambda>i. ?h i $ p i) ?U"
    unfolding kU[symmetric] .
  then show "of_int (sign p) * prod (\<lambda>i. ?f i $ p i) ?U =
    of_int (sign p) * prod (\<lambda>i. ?g i $ p i) ?U + of_int (sign p) * prod (\<lambda>i. ?h i $ p i) ?U"
    by (simp add: field_simps)
qed auto

lemma  det_row_mul:
  fixes a b :: "'n::finite \<Rightarrow> _ ^ 'n"
  shows "det((\<chi> i. if i = k then c *s a i else b i)::'a::comm_ring_1^'n^'n) =
    c * det((\<chi> i. if i = k then a i else b i)::'a::comm_ring_1^'n^'n)"
  unfolding det_def vec_lambda_beta sum_distrib_left
proof (rule sum.cong)
  let ?U = "UNIV :: 'n set"
  let ?pU = "{p. p permutes ?U}"
  let ?f = "(\<lambda>i. if i = k then c*s a i else b i)::'n \<Rightarrow> 'a::comm_ring_1^'n"
  let ?g = "(\<lambda> i. if i = k then a i else b i)::'n \<Rightarrow> 'a::comm_ring_1^'n"
  fix p
  assume p: "p \<in> ?pU"
  let ?Uk = "?U - {k}"
  from p have pU: "p permutes ?U"
    by blast
  have kU: "?U = insert k ?Uk"
    by blast
  have eq: "prod (\<lambda>i. ?f i $ p i) ?Uk = prod (\<lambda>i. ?g i $ p i) ?Uk"
    by auto
  have Uk: "finite ?Uk" "k \<notin> ?Uk"
    by auto
  have "prod (\<lambda>i. ?f i $ p i) ?U = prod (\<lambda>i. ?f i $ p i) (insert k ?Uk)"
    unfolding kU[symmetric] ..
  also have "\<dots> = ?f k $ p k  * prod (\<lambda>i. ?f i $ p i) ?Uk"
    by (rule prod.insert) auto
  also have "\<dots> = (c*s a k) $ p k * prod (\<lambda>i. ?f i $ p i) ?Uk"
    by (simp add: field_simps)
  also have "\<dots> = c* (a k $ p k * prod (\<lambda>i. ?g i $ p i) ?Uk)"
    unfolding eq by (simp add: ac_simps)
  also have "\<dots> = c* (prod (\<lambda>i. ?g i $ p i) (insert k ?Uk))"
    unfolding prod.insert[OF Uk] by simp
  finally have "prod (\<lambda>i. ?f i $ p i) ?U = c* (prod (\<lambda>i. ?g i $ p i) ?U)"
    unfolding kU[symmetric] .
  then show "of_int (sign p) * prod (\<lambda>i. ?f i $ p i) ?U = c * (of_int (sign p) * prod (\<lambda>i. ?g i $ p i) ?U)"
    by (simp add: field_simps)
qed auto

lemma  det_row_0:
  fixes b :: "'n::finite \<Rightarrow> _ ^ 'n"
  shows "det((\<chi> i. if i = k then 0 else b i)::'a::comm_ring_1^'n^'n) = 0"
  using det_row_mul[of k 0 "\<lambda>i. 1" b]
  apply simp
  apply (simp only: vector_smult_lzero)
  done

lemma  det_row_operation:
  fixes A :: "'a::{comm_ring_1}^'n^'n"
  assumes ij: "i \<noteq> j"
  shows "det (\<chi> k. if k = i then row i A + c *s row j A else row k A) = det A"
proof -
  let ?Z = "(\<chi> k. if k = i then row j A else row k A) :: 'a ^'n^'n"
  have th: "row i ?Z = row j ?Z" by (vector row_def)
  have th2: "((\<chi> k. if k = i then row i A else row k A) :: 'a^'n^'n) = A"
    by (vector row_def)
  show ?thesis
    unfolding det_row_add [of i] det_row_mul[of i] det_identical_rows[OF ij th] th2
    by simp
qed

lemma  det_row_span:
  fixes A :: "'a::{field}^'n^'n"
  assumes x: "x \<in> vec.span {row j A |j. j \<noteq> i}"
  shows "det (\<chi> k. if k = i then row i A + x else row k A) = det A"
  using x
proof (induction rule: vec.span_induct_alt)
  case base
  have "(if k = i then row i A + 0 else row k A) = row k A" for k
    by simp
  then show ?case
    by (simp add: row_def)
next
  case (step c z y)
  then obtain j where j: "z = row j A" "i \<noteq> j"
    by blast
  let ?w = "row i A + y"
  have th0: "row i A + (c*s z + y) = ?w + c*s z"
    by vector
  let ?d = "\<lambda>x. det (\<chi> k. if k = i then x else row k A)"
  have thz: "?d z = 0"
    apply (rule det_identical_rows[OF j(2)])
    using j
    apply (vector row_def)
    done
  have "?d (row i A + (c*s z + y)) = ?d (?w + c*s z)"
    unfolding th0 ..
  then have "?d (row i A + (c*s z + y)) = det A"
    unfolding thz step.IH det_row_mul[of i] det_row_add[of i] by simp
  then show ?case
    unfolding scalar_mult_eq_scaleR .
qed

lemma  matrix_id [simp]: "det (matrix id) = 1"
  by (simp add: matrix_id_mat_1)

lemma  det_matrix_scaleR [simp]: "det (matrix (((*\<^sub>R) r)) :: real^'n^'n) = r ^ CARD('n::finite)"
  apply (subst det_diagonal)
   apply (auto simp: matrix_def mat_def)
  apply (simp add: cart_eq_inner_axis inner_axis_axis)
  done

text \<open>
  May as well do this, though it's a bit unsatisfactory since it ignores
  exact duplicates by considering the rows/columns as a set.
\<close>

lemma  det_dependent_rows:
  fixes A:: "'a::{field}^'n^'n"
  assumes d: "vec.dependent (rows A)"
  shows "det A = 0"
proof -
  let ?U = "UNIV :: 'n set"
  from d obtain i where i: "row i A \<in> vec.span (rows A - {row i A})"
    unfolding vec.dependent_def rows_def by blast
  show ?thesis
  proof (cases "\<forall>i j. i \<noteq> j \<longrightarrow> row i A \<noteq> row j A")
    case True
    with i have "vec.span (rows A - {row i A}) \<subseteq> vec.span {row j A |j. j \<noteq> i}"
      by (auto simp: rows_def intro!: vec.span_mono)
    then have "- row i A \<in> vec.span {row j A|j. j \<noteq> i}"
      by (meson i subsetCE vec.span_neg)
    from det_row_span[OF this]
    have "det A = det (\<chi> k. if k = i then 0 *s 1 else row k A)"
      unfolding right_minus vector_smult_lzero ..
    with det_row_mul[of i 0 "\<lambda>i. 1"]
    show ?thesis by simp
  next
    case False
    then obtain j k where jk: "j \<noteq> k" "row j A = row k A"
      by auto
    from det_identical_rows[OF jk] show ?thesis .
  qed
qed

lemma  det_dependent_columns:
  assumes d: "vec.dependent (columns (A::real^'n^'n))"
  shows "det A = 0"
  by (metis d det_dependent_rows rows_transpose det_transpose)

text \<open>Multilinearity and the multiplication formula\<close>

lemma  Cart_lambda_cong: "(\<And>x. f x = g x) \<Longrightarrow> (vec_lambda f::'a^'n) = (vec_lambda g :: 'a^'n)"
  by auto

lemma  det_linear_row_sum:
  assumes fS: "finite S"
  shows "det ((\<chi> i. if i = k then sum (a i) S else c i)::'a::comm_ring_1^'n^'n) =
    sum (\<lambda>j. det ((\<chi> i. if i = k then a  i j else c i)::'a^'n^'n)) S"
  using fS  by (induct rule: finite_induct; simp add: det_row_0 det_row_add cong: if_cong)

lemma  finite_bounded_functions:
  assumes fS: "finite S"
  shows "finite {f. (\<forall>i \<in> {1.. (k::nat)}. f i \<in> S) \<and> (\<forall>i. i \<notin> {1 .. k} \<longrightarrow> f i = i)}"
proof (induct k)
  case 0
  have *: "{f. \<forall>i. f i = i} = {id}"
    by auto
  show ?case
    by (auto simp: *)
next
  case (Suc k)
  let ?f = "\<lambda>(y::nat,g) i. if i = Suc k then y else g i"
  let ?S = "?f ` (S \<times> {f. (\<forall>i\<in>{1..k}. f i \<in> S) \<and> (\<forall>i. i \<notin> {1..k} \<longrightarrow> f i = i)})"
  have "?S = {f. (\<forall>i\<in>{1.. Suc k}. f i \<in> S) \<and> (\<forall>i. i \<notin> {1.. Suc k} \<longrightarrow> f i = i)}"
    apply (auto simp: image_iff)
    apply (rename_tac f)
    apply (rule_tac x="f (Suc k)" in bexI)
    apply (rule_tac x = "\<lambda>i. if i = Suc k then i else f i" in exI, auto)
    done
  with finite_imageI[OF finite_cartesian_product[OF fS Suc.hyps(1)], of ?f]
  show ?case
    by metis
qed


lemma  det_linear_rows_sum_lemma:
  assumes fS: "finite S"
    and fT: "finite T"
  shows "det ((\<chi> i. if i \<in> T then sum (a i) S else c i):: 'a::comm_ring_1^'n^'n) =
    sum (\<lambda>f. det((\<chi> i. if i \<in> T then a i (f i) else c i)::'a^'n^'n))
      {f. (\<forall>i \<in> T. f i \<in> S) \<and> (\<forall>i. i \<notin> T \<longrightarrow> f i = i)}"
  using fT
proof (induct T arbitrary: a c set: finite)
  case empty
  have th0: "\<And>x y. (\<chi> i. if i \<in> {} then x i else y i) = (\<chi> i. y i)"
    by vector
  from empty.prems show ?case
    unfolding th0 by (simp add: eq_id_iff)
next
  case (insert z T a c)
  let ?F = "\<lambda>T. {f. (\<forall>i \<in> T. f i \<in> S) \<and> (\<forall>i. i \<notin> T \<longrightarrow> f i = i)}"
  let ?h = "\<lambda>(y,g) i. if i = z then y else g i"
  let ?k = "\<lambda>h. (h(z),(\<lambda>i. if i = z then i else h i))"
  let ?s = "\<lambda> k a c f. det((\<chi> i. if i \<in> T then a i (f i) else c i)::'a^'n^'n)"
  let ?c = "\<lambda>j i. if i = z then a i j else c i"
  have thif: "\<And>a b c d. (if a \<or> b then c else d) = (if a then c else if b then c else d)"
    by simp
  have thif2: "\<And>a b c d e. (if a then b else if c then d else e) =
     (if c then (if a then b else d) else (if a then b else e))"
    by simp
  from \<open>z \<notin> T\<close> have nz: "\<And>i. i \<in> T \<Longrightarrow> i \<noteq> z"
    by auto
  have "det (\<chi> i. if i \<in> insert z T then sum (a i) S else c i) =
    det (\<chi> i. if i = z then sum (a i) S else if i \<in> T then sum (a i) S else c i)"
    unfolding insert_iff thif ..
  also have "\<dots> = (\<Sum>j\<in>S. det (\<chi> i. if i \<in> T then sum (a i) S else if i = z then a i j else c i))"
    unfolding det_linear_row_sum[OF fS]
    by (subst thif2) (simp add: nz cong: if_cong)
  finally have tha:
    "det (\<chi> i. if i \<in> insert z T then sum (a i) S else c i) =
     (\<Sum>(j, f)\<in>S \<times> ?F T. det (\<chi> i. if i \<in> T then a i (f i)
                                else if i = z then a i j
                                else c i))"
    unfolding insert.hyps unfolding sum.cartesian_product by blast
  show ?case unfolding tha
    using \<open>z \<notin> T\<close>
    by (intro sum.reindex_bij_witness[where i="?k" and j="?h"])
       (auto intro!: cong[OF refl[of det]] simp: vec_eq_iff)
qed

lemma  det_linear_rows_sum:
  fixes S :: "'n::finite set"
  assumes fS: "finite S"
  shows "det (\<chi> i. sum (a i) S) =
    sum (\<lambda>f. det (\<chi> i. a i (f i) :: 'a::comm_ring_1 ^ 'n^'n)) {f. \<forall>i. f i \<in> S}"
proof -
  have th0: "\<And>x y. ((\<chi> i. if i \<in> (UNIV:: 'n set) then x i else y i) :: 'a^'n^'n) = (\<chi> i. x i)"
    by vector
  from det_linear_rows_sum_lemma[OF fS, of "UNIV :: 'n set" a, unfolded th0, OF finite]
  show ?thesis by simp
qed

lemma  matrix_mul_sum_alt:
  fixes A B :: "'a::comm_ring_1^'n^'n"
  shows "A ** B = (\<chi> i. sum (\<lambda>k. A$i$k *s B $ k) (UNIV :: 'n set))"
  by (vector matrix_matrix_mult_def sum_component)

lemma  det_rows_mul:
  "det((\<chi> i. c i *s a i)::'a::comm_ring_1^'n^'n) =
    prod (\<lambda>i. c i) (UNIV:: 'n set) * det((\<chi> i. a i)::'a^'n^'n)"
proof (simp add: det_def sum_distrib_left cong add: prod.cong, rule sum.cong)
  let ?U = "UNIV :: 'n set"
  let ?PU = "{p. p permutes ?U}"
  fix p
  assume pU: "p \<in> ?PU"
  let ?s = "of_int (sign p)"
  from pU have p: "p permutes ?U"
    by blast
  have "prod (\<lambda>i. c i * a i $ p i) ?U = prod c ?U * prod (\<lambda>i. a i $ p i) ?U"
    unfolding prod.distrib ..
  then show "?s * (\<Prod>xa\<in>?U. c xa * a xa $ p xa) =
    prod c ?U * (?s* (\<Prod>xa\<in>?U. a xa $ p xa))"
    by (simp add: field_simps)
qed rule

proposition  det_mul:
  fixes A B :: "'a::comm_ring_1^'n^'n"
  shows "det (A ** B) = det A * det B"
proof -
  let ?U = "UNIV :: 'n set"
  let ?F = "{f. (\<forall>i \<in> ?U. f i \<in> ?U) \<and> (\<forall>i. i \<notin> ?U \<longrightarrow> f i = i)}"
  let ?PU = "{p. p permutes ?U}"
  have "p \<in> ?F" if "p permutes ?U" for p
    by simp
  then have PUF: "?PU \<subseteq> ?F" by blast
  {
    fix f
    assume fPU: "f \<in> ?F - ?PU"
    have fUU: "f ` ?U \<subseteq> ?U"
      using fPU by auto
    from fPU have f: "\<forall>i \<in> ?U. f i \<in> ?U" "\<forall>i. i \<notin> ?U \<longrightarrow> f i = i" "\<not>(\<forall>y. \<exists>!x. f x = y)"
      unfolding permutes_def by auto

    let ?A = "(\<chi> i. A$i$f i *s B$f i) :: 'a^'n^'n"
    let ?B = "(\<chi> i. B$f i) :: 'a^'n^'n"
    {
      assume fni: "\<not> inj_on f ?U"
      then obtain i j where ij: "f i = f j" "i \<noteq> j"
        unfolding inj_on_def by blast
      then have "row i ?B = row j ?B"
        by (vector row_def)
      with det_identical_rows[OF ij(2)]
      have "det (\<chi> i. A$i$f i *s B$f i) = 0"
        unfolding det_rows_mul by force
    }
    moreover
    {
      assume fi: "inj_on f ?U"
      from f fi have fith: "\<And>i j. f i = f j \<Longrightarrow> i = j"
        unfolding inj_on_def by metis
      note fs = fi[unfolded surjective_iff_injective_gen[OF finite finite refl fUU, symmetric]]
      have "\<exists>!x. f x = y" for y
        using fith fs by blast
      with f(3) have "det (\<chi> i. A$i$f i *s B$f i) = 0"
        by blast
    }
    ultimately have "det (\<chi> i. A$i$f i *s B$f i) = 0"
      by blast
  }
  then have zth: "\<forall> f\<in> ?F - ?PU. det (\<chi> i. A$i$f i *s B$f i) = 0"
    by simp
  {
    fix p
    assume pU: "p \<in> ?PU"
    from pU have p: "p permutes ?U"
      by blast
    let ?s = "\<lambda>p. of_int (sign p)"
    let ?f = "\<lambda>q. ?s p * (\<Prod>i\<in> ?U. A $ i $ p i) * (?s q * (\<Prod>i\<in> ?U. B $ i $ q i))"
    have "(sum (\<lambda>q. ?s q *
        (\<Prod>i\<in> ?U. (\<chi> i. A $ i $ p i *s B $ p i :: 'a^'n^'n) $ i $ q i)) ?PU) =
      (sum (\<lambda>q. ?s p * (\<Prod>i\<in> ?U. A $ i $ p i) * (?s q * (\<Prod>i\<in> ?U. B $ i $ q i))) ?PU)"
      unfolding sum_permutations_compose_right[OF permutes_inv[OF p], of ?f]
    proof (rule sum.cong)
      fix q
      assume qU: "q \<in> ?PU"
      then have q: "q permutes ?U"
        by blast
      from p q have pp: "permutation p" and pq: "permutation q"
        unfolding permutation_permutes by auto
      have th00: "of_int (sign p) * of_int (sign p) = (1::'a)"
        "\<And>a. of_int (sign p) * (of_int (sign p) * a) = a"
        unfolding mult.assoc[symmetric]
        unfolding of_int_mult[symmetric]
        by (simp_all add: sign_idempotent)
      have ths: "?s q = ?s p * ?s (q \<circ> inv p)"
        using pp pq permutation_inverse[OF pp] sign_inverse[OF pp]
        by (simp add: th00 ac_simps sign_idempotent sign_compose)
      have th001: "prod (\<lambda>i. B$i$ q (inv p i)) ?U = prod ((\<lambda>i. B$i$ q (inv p i)) \<circ> p) ?U"
        by (rule prod.permute[OF p])
      have thp: "prod (\<lambda>i. (\<chi> i. A$i$p i *s B$p i :: 'a^'n^'n) $i $ q i) ?U =
        prod (\<lambda>i. A$i$p i) ?U * prod (\<lambda>i. B$i$ q (inv p i)) ?U"
        unfolding th001 prod.distrib[symmetric] o_def permutes_inverses[OF p]
        apply (rule prod.cong[OF refl])
        using permutes_in_image[OF q]
        apply vector
        done
      show "?s q * prod (\<lambda>i. (((\<chi> i. A$i$p i *s B$p i) :: 'a^'n^'n)$i$q i)) ?U =
        ?s p * (prod (\<lambda>i. A$i$p i) ?U) * (?s (q \<circ> inv p) * prod (\<lambda>i. B$i$(q \<circ> inv p) i) ?U)"
        using ths thp pp pq permutation_inverse[OF pp] sign_inverse[OF pp]
        by (simp add: sign_nz th00 field_simps sign_idempotent sign_compose)
    qed rule
  }
  then have th2: "sum (\<lambda>f. det (\<chi> i. A$i$f i *s B$f i)) ?PU = det A * det B"
    unfolding det_def sum_product
    by (rule sum.cong [OF refl])
  have "det (A**B) = sum (\<lambda>f.  det (\<chi> i. A $ i $ f i *s B $ f i)) ?F"
    unfolding matrix_mul_sum_alt det_linear_rows_sum[OF finite]
    by simp
  also have "\<dots> = sum (\<lambda>f. det (\<chi> i. A$i$f i *s B$f i)) ?PU"
    using sum.mono_neutral_cong_left[OF finite PUF zth, symmetric]
    unfolding det_rows_mul by auto
  finally show ?thesis unfolding th2 .
qed


subsection%important \<open>Relation to invertibility\<close>

proposition  invertible_det_nz:
  fixes A::"'a::{field}^'n^'n"
  shows "invertible A \<longleftrightarrow> det A \<noteq> 0"
proof (cases "invertible A")
  case True
  then obtain B :: "'a^'n^'n" where B: "A ** B = mat 1"
    unfolding invertible_right_inverse by blast
  then have "det (A ** B) = det (mat 1 :: 'a^'n^'n)"
    by simp
  then show ?thesis
    by (metis True det_I det_mul mult_zero_left one_neq_zero)
next
  case False
  let ?U = "UNIV :: 'n set"
  have fU: "finite ?U"
    by simp
  from False obtain c i where c: "sum (\<lambda>i. c i *s row i A) ?U = 0" and iU: "i \<in> ?U" and ci: "c i \<noteq> 0"
    unfolding invertible_right_inverse matrix_right_invertible_independent_rows
    by blast
  have thr0: "- row i A = sum (\<lambda>j. (1/ c i) *s (c j *s row j A)) (?U - {i})"
    unfolding sum_cmul  using c ci
    by (auto simp: sum.remove[OF fU iU] eq_vector_fraction_iff add_eq_0_iff)
  have thr: "- row i A \<in> vec.span {row j A| j. j \<noteq> i}"
    unfolding thr0 by (auto intro: vec.span_base vec.span_scale vec.span_sum)
  let ?B = "(\<chi> k. if k = i then 0 else row k A) :: 'a^'n^'n"
  have thrb: "row i ?B = 0" using iU by (vector row_def)
  have "det A = 0"
    unfolding det_row_span[OF thr, symmetric] right_minus
    unfolding det_zero_row(2)[OF thrb] ..
  then show ?thesis
    by (simp add: False)
qed


lemma  det_nz_iff_inj_gen:
  fixes f :: "'a::field^'n \<Rightarrow> 'a::field^'n"
  assumes "Vector_Spaces.linear (*s) (*s) f"
  shows "det (matrix f) \<noteq> 0 \<longleftrightarrow> inj f"
proof
  assume "det (matrix f) \<noteq> 0"
  then show "inj f"
    using assms invertible_det_nz inj_matrix_vector_mult by force
next
  assume "inj f"
  show "det (matrix f) \<noteq> 0"
    using vec.linear_injective_left_inverse [OF assms \<open>inj f\<close>]
    by (metis assms invertible_det_nz invertible_left_inverse matrix_compose_gen matrix_id_mat_1)
qed

lemma  det_nz_iff_inj:
  fixes f :: "real^'n \<Rightarrow> real^'n"
  assumes "linear f"
  shows "det (matrix f) \<noteq> 0 \<longleftrightarrow> inj f"
  using det_nz_iff_inj_gen[of f] assms
  unfolding linear_matrix_vector_mul_eq .

lemma  det_eq_0_rank:
  fixes A :: "real^'n^'n"
  shows "det A = 0 \<longleftrightarrow> rank A < CARD('n)"
  using invertible_det_nz [of A]
  by (auto simp: matrix_left_invertible_injective invertible_left_inverse less_rank_noninjective)

subsubsection%important  \<open>Invertibility of matrices and corresponding linear functions\<close>

proposition  matrix_left_invertible_gen:
  fixes f :: "'a::field^'m \<Rightarrow> 'a::field^'n"
  assumes "Vector_Spaces.linear (*s) (*s) f"
  shows "((\<exists>B. B ** matrix f = mat 1) \<longleftrightarrow> (\<exists>g. Vector_Spaces.linear (*s) (*s) g \<and> g \<circ> f = id))"
proof safe
  fix B
  assume 1: "B ** matrix f = mat 1"
  show "\<exists>g. Vector_Spaces.linear (*s) (*s) g \<and> g \<circ> f = id"
  proof (intro exI conjI)
    show "Vector_Spaces.linear (*s) (*s) (\<lambda>y. B *v y)"
      by simp
    show "((*v) B) \<circ> f = id"
      unfolding o_def
      by (metis assms 1 eq_id_iff matrix_vector_mul(1) matrix_vector_mul_assoc matrix_vector_mul_lid)
  qed
next
  fix g
  assume "Vector_Spaces.linear (*s) (*s) g" "g \<circ> f = id"
  then have "matrix g ** matrix f = mat 1"
    by (metis assms matrix_compose_gen matrix_id_mat_1)
  then show "\<exists>B. B ** matrix f = mat 1" ..
qed

lemma  matrix_left_invertible:
  "linear f \<Longrightarrow> ((\<exists>B. B ** matrix f = mat 1) \<longleftrightarrow> (\<exists>g. linear g \<and> g \<circ> f = id))" for f::"real^'m \<Rightarrow> real^'n"
  using matrix_left_invertible_gen[of f]
  by (auto simp: linear_matrix_vector_mul_eq)

lemma  matrix_right_invertible_gen:
  fixes f :: "'a::field^'m \<Rightarrow> 'a^'n"
  assumes "Vector_Spaces.linear (*s) (*s) f"
  shows "((\<exists>B. matrix f ** B = mat 1) \<longleftrightarrow> (\<exists>g. Vector_Spaces.linear (*s) (*s) g \<and> f \<circ> g = id))"
proof safe
  fix B
  assume 1: "matrix f ** B = mat 1"
  show "\<exists>g. Vector_Spaces.linear (*s) (*s) g \<and> f \<circ> g = id"
  proof (intro exI conjI)
    show "Vector_Spaces.linear (*s) (*s) ((*v) B)"
      by simp
    show "f \<circ> (*v) B = id"
      using 1 assms comp_apply eq_id_iff vec.linear_id matrix_id_mat_1 matrix_vector_mul_assoc matrix_works
      by (metis (no_types, hide_lams))
  qed
next
  fix g
  assume "Vector_Spaces.linear (*s) (*s) g" and "f \<circ> g = id"
  then have "matrix f ** matrix g = mat 1"
    by (metis assms matrix_compose_gen matrix_id_mat_1)
  then show "\<exists>B. matrix f ** B = mat 1" ..
qed

lemma  matrix_right_invertible:
  "linear f \<Longrightarrow> ((\<exists>B. matrix f ** B = mat 1) \<longleftrightarrow> (\<exists>g. linear g \<and> f \<circ> g = id))" for f::"real^'m \<Rightarrow> real^'n"
  using matrix_right_invertible_gen[of f]
  by (auto simp: linear_matrix_vector_mul_eq)

lemma  matrix_invertible_gen:
  fixes f :: "'a::field^'m \<Rightarrow> 'a::field^'n"
  assumes "Vector_Spaces.linear (*s) (*s) f"
  shows  "invertible (matrix f) \<longleftrightarrow> (\<exists>g. Vector_Spaces.linear (*s) (*s) g \<and> f \<circ> g = id \<and> g \<circ> f = id)"
    (is "?lhs = ?rhs")
proof
  assume ?lhs then show ?rhs
    by (metis assms invertible_def left_right_inverse_eq matrix_left_invertible_gen matrix_right_invertible_gen)
next
  assume ?rhs then show ?lhs
    by (metis assms invertible_def matrix_compose_gen matrix_id_mat_1)
qed

lemma  matrix_invertible:
  "linear f \<Longrightarrow> invertible (matrix f) \<longleftrightarrow> (\<exists>g. linear g \<and> f \<circ> g = id \<and> g \<circ> f = id)"
  for f::"real^'m \<Rightarrow> real^'n"
  using matrix_invertible_gen[of f]
  by (auto simp: linear_matrix_vector_mul_eq)

lemma  invertible_eq_bij:
  fixes m :: "'a::field^'m^'n"
  shows "invertible m \<longleftrightarrow> bij ((*v) m)"
  using matrix_invertible_gen[OF matrix_vector_mul_linear_gen, of m, simplified matrix_of_matrix_vector_mul]
  by (metis bij_betw_def left_right_inverse_eq matrix_vector_mul_linear_gen o_bij
      vec.linear_injective_left_inverse vec.linear_surjective_right_inverse)


subsection%important \<open>Cramer's rule\<close>

proposition  cramer_lemma_transpose:
  fixes A:: "'a::{field}^'n^'n"
    and x :: "'a::{field}^'n"
  shows "det ((\<chi> i. if i = k then sum (\<lambda>i. x$i *s row i A) (UNIV::'n set)
                             else row i A)::'a::{field}^'n^'n) = x$k * det A"
  (is "?lhs = ?rhs")
proof -
  let ?U = "UNIV :: 'n set"
  let ?Uk = "?U - {k}"
  have U: "?U = insert k ?Uk"
    by blast
  have kUk: "k \<notin> ?Uk"
    by simp
  have th00: "\<And>k s. x$k *s row k A + s = (x$k - 1) *s row k A + row k A + s"
    by (vector field_simps)
  have th001: "\<And>f k . (\<lambda>x. if x = k then f k else f x) = f"
    by auto
  have "(\<chi> i. row i A) = A" by (vector row_def)
  then have thd1: "det (\<chi> i. row i A) = det A"
    by simp
  have thd0: "det (\<chi> i. if i = k then row k A + (\<Sum>i \<in> ?Uk. x $ i *s row i A) else row i A) = det A"
    by (force intro: det_row_span vec.span_sum vec.span_scale vec.span_base)
  show "?lhs = x$k * det A"
    apply (subst U)
    unfolding sum.insert[OF finite kUk]
    apply (subst th00)
    unfolding add.assoc
    apply (subst det_row_add)
    unfolding thd0
    unfolding det_row_mul
    unfolding th001[of k "\<lambda>i. row i A"]
    unfolding thd1
    apply (simp add: field_simps)
    done
qed

proposition  cramer_lemma:
  fixes A :: "'a::{field}^'n^'n"
  shows "det((\<chi> i j. if j = k then (A *v x)$i else A$i$j):: 'a::{field}^'n^'n) = x$k * det A"
proof -
  let ?U = "UNIV :: 'n set"
  have *: "\<And>c. sum (\<lambda>i. c i *s row i (transpose A)) ?U = sum (\<lambda>i. c i *s column i A) ?U"
    by (auto intro: sum.cong)
  show ?thesis
    unfolding matrix_mult_sum
    unfolding cramer_lemma_transpose[of k x "transpose A", unfolded det_transpose, symmetric]
    unfolding *[of "\<lambda>i. x$i"]
    apply (subst det_transpose[symmetric])
    apply (rule cong[OF refl[of det]])
    apply (vector transpose_def column_def row_def)
    done
qed

theorem  cramer:
  fixes A ::"'a::{field}^'n^'n"
  assumes d0: "det A \<noteq> 0"
  shows "A *v x = b \<longleftrightarrow> x = (\<chi> k. det(\<chi> i j. if j=k then b$i else A$i$j) / det A)"
proof -
  from d0 obtain B where B: "A ** B = mat 1" "B ** A = mat 1"
    unfolding invertible_det_nz[symmetric] invertible_def
    by blast
  have "(A ** B) *v b = b"
    by (simp add: B)
  then have "A *v (B *v b) = b"
    by (simp add: matrix_vector_mul_assoc)
  then have xe: "\<exists>x. A *v x = b"
    by blast
  {
    fix x
    assume x: "A *v x = b"
    have "x = (\<chi> k. det(\<chi> i j. if j=k then b$i else A$i$j) / det A)"
      unfolding x[symmetric]
      using d0 by (simp add: vec_eq_iff cramer_lemma field_simps)
  }
  with xe show ?thesis
    by auto
qed

<<<<<<< HEAD
subsection%important  \<open>Orthogonality of a transformation and matrix\<close>

definition%important  "orthogonal_transformation f \<longleftrightarrow> linear f \<and> (\<forall>v w. f v \<bullet> f w = v \<bullet> w)"

definition%important  "orthogonal_matrix (Q::'a::semiring_1^'n^'n) \<longleftrightarrow>
  transpose Q ** Q = mat 1 \<and> Q ** transpose Q = mat 1"

lemma  orthogonal_transformation:
  "orthogonal_transformation f \<longleftrightarrow> linear f \<and> (\<forall>v. norm (f v) = norm v)"
  unfolding orthogonal_transformation_def
  apply auto
  apply (erule_tac x=v in allE)+
  apply (simp add: norm_eq_sqrt_inner)
  apply (simp add: dot_norm linear_add[symmetric])
  done

lemma  orthogonal_transformation_id [simp]: "orthogonal_transformation (\<lambda>x. x)"
  by (simp add: linear_iff orthogonal_transformation_def)

lemma  orthogonal_orthogonal_transformation:
    "orthogonal_transformation f \<Longrightarrow> orthogonal (f x) (f y) \<longleftrightarrow> orthogonal x y"
  by (simp add: orthogonal_def orthogonal_transformation_def)

lemma  orthogonal_transformation_compose:
   "\<lbrakk>orthogonal_transformation f; orthogonal_transformation g\<rbrakk> \<Longrightarrow> orthogonal_transformation(f \<circ> g)"
  by (auto simp: orthogonal_transformation_def linear_compose)

lemma  orthogonal_transformation_neg:
  "orthogonal_transformation(\<lambda>x. -(f x)) \<longleftrightarrow> orthogonal_transformation f"
  by (auto simp: orthogonal_transformation_def dest: linear_compose_neg)

lemma  orthogonal_transformation_scaleR: "orthogonal_transformation f \<Longrightarrow> f (c *\<^sub>R v) = c *\<^sub>R f v"
  by (simp add: linear_iff orthogonal_transformation_def)

lemma  orthogonal_transformation_linear:
   "orthogonal_transformation f \<Longrightarrow> linear f"
  by (simp add: orthogonal_transformation_def)

lemma  orthogonal_transformation_inj:
  "orthogonal_transformation f \<Longrightarrow> inj f"
  unfolding orthogonal_transformation_def inj_on_def
  by (metis vector_eq)

lemma  orthogonal_transformation_surj:
  "orthogonal_transformation f \<Longrightarrow> surj f"
  for f :: "'a::euclidean_space \<Rightarrow> 'a::euclidean_space"
  by (simp add: linear_injective_imp_surjective orthogonal_transformation_inj orthogonal_transformation_linear)

lemma  orthogonal_transformation_bij:
  "orthogonal_transformation f \<Longrightarrow> bij f"
  for f :: "'a::euclidean_space \<Rightarrow> 'a::euclidean_space"
  by (simp add: bij_def orthogonal_transformation_inj orthogonal_transformation_surj)

lemma  orthogonal_transformation_inv:
  "orthogonal_transformation f \<Longrightarrow> orthogonal_transformation (inv f)"
  for f :: "'a::euclidean_space \<Rightarrow> 'a::euclidean_space"
  by (metis (no_types, hide_lams) bijection.inv_right bijection_def inj_linear_imp_inv_linear orthogonal_transformation orthogonal_transformation_bij orthogonal_transformation_inj)

lemma  orthogonal_transformation_norm:
  "orthogonal_transformation f \<Longrightarrow> norm (f x) = norm x"
  by (metis orthogonal_transformation)

lemma  orthogonal_matrix: "orthogonal_matrix (Q:: real ^'n^'n) \<longleftrightarrow> transpose Q ** Q = mat 1"
  by (metis matrix_left_right_inverse orthogonal_matrix_def)

lemma  orthogonal_matrix_id: "orthogonal_matrix (mat 1 :: _^'n^'n)"
  by (simp add: orthogonal_matrix_def)

lemma  orthogonal_matrix_mul:
  fixes A :: "real ^'n^'n"
  assumes  "orthogonal_matrix A" "orthogonal_matrix B"
  shows "orthogonal_matrix(A ** B)"
  using assms
  by (simp add: orthogonal_matrix matrix_transpose_mul matrix_left_right_inverse matrix_mul_assoc)

proposition  orthogonal_transformation_matrix:
  fixes f:: "real^'n \<Rightarrow> real^'n"
  shows "orthogonal_transformation f \<longleftrightarrow> linear f \<and> orthogonal_matrix(matrix f)"
  (is "?lhs \<longleftrightarrow> ?rhs")
proof -
  let ?mf = "matrix f"
  let ?ot = "orthogonal_transformation f"
  let ?U = "UNIV :: 'n set"
  have fU: "finite ?U" by simp
  let ?m1 = "mat 1 :: real ^'n^'n"
  {
    assume ot: ?ot
    from ot have lf: "Vector_Spaces.linear (*s) (*s) f" and fd: "\<And>v w. f v \<bullet> f w = v \<bullet> w"
      unfolding orthogonal_transformation_def orthogonal_matrix linear_def scalar_mult_eq_scaleR
      by blast+
    {
      fix i j
      let ?A = "transpose ?mf ** ?mf"
      have th0: "\<And>b (x::'a::comm_ring_1). (if b then 1 else 0)*x = (if b then x else 0)"
        "\<And>b (x::'a::comm_ring_1). x*(if b then 1 else 0) = (if b then x else 0)"
        by simp_all
      from fd[of "axis i 1" "axis j 1",
        simplified matrix_works[OF lf, symmetric] dot_matrix_vector_mul]
      have "?A$i$j = ?m1 $ i $ j"
        by (simp add: inner_vec_def matrix_matrix_mult_def columnvector_def rowvector_def
            th0 sum.delta[OF fU] mat_def axis_def)
    }
    then have "orthogonal_matrix ?mf"
      unfolding orthogonal_matrix
      by vector
    with lf have ?rhs
      unfolding linear_def scalar_mult_eq_scaleR
      by blast
  }
  moreover
  {
    assume lf: "Vector_Spaces.linear (*s) (*s) f" and om: "orthogonal_matrix ?mf"
    from lf om have ?lhs
      unfolding orthogonal_matrix_def norm_eq orthogonal_transformation
      apply (simp only: matrix_works[OF lf, symmetric] dot_matrix_vector_mul)
      apply (simp add: dot_matrix_product linear_def scalar_mult_eq_scaleR)
      done
  }
  ultimately show ?thesis
    by (auto simp: linear_def scalar_mult_eq_scaleR)
qed

theorem  det_orthogonal_matrix:
  fixes Q:: "'a::linordered_idom^'n^'n"
  assumes oQ: "orthogonal_matrix Q"
  shows "det Q = 1 \<or> det Q = - 1"
proof -
  have "Q ** transpose Q = mat 1"
    by (metis oQ orthogonal_matrix_def)
  then have "det (Q ** transpose Q) = det (mat 1:: 'a^'n^'n)"
    by simp
  then have "det Q * det Q = 1"
    by (simp add: det_mul)
  then show ?thesis
    by (simp add: square_eq_1_iff)
qed

lemma  orthogonal_transformation_det [simp]:
  fixes f :: "real^'n \<Rightarrow> real^'n"
  shows "orthogonal_transformation f \<Longrightarrow> \<bar>det (matrix f)\<bar> = 1"
  using det_orthogonal_matrix orthogonal_transformation_matrix by fastforce


subsection%important  \<open>Linearity of scaling, and hence isometry, that preserves origin\<close>

lemma  scaling_linear:
  fixes f :: "'a::real_inner \<Rightarrow> 'a::real_inner"
  assumes f0: "f 0 = 0"
    and fd: "\<forall>x y. dist (f x) (f y) = c * dist x y"
  shows "linear f"
proof -
  {
    fix v w
    have "norm (f x) = c * norm x" for x
      by (metis dist_0_norm f0 fd)
    then have "f v \<bullet> f w = c\<^sup>2 * (v \<bullet> w)"
      unfolding dot_norm_neg dist_norm[symmetric]
      by (simp add: fd power2_eq_square field_simps)
  }
  then show ?thesis
    unfolding linear_iff vector_eq[where 'a="'a"] scalar_mult_eq_scaleR
    by (simp add: inner_add field_simps)
qed

lemma  isometry_linear:
  "f (0::'a::real_inner) = (0::'a) \<Longrightarrow> \<forall>x y. dist(f x) (f y) = dist x y \<Longrightarrow> linear f"
  by (rule scaling_linear[where c=1]) simp_all

text \<open>Hence another formulation of orthogonal transformation\<close>

lemma orthogonal_transformation_isometry:
  "orthogonal_transformation f \<longleftrightarrow> f(0::'a::real_inner) = (0::'a) \<and> (\<forall>x y. dist(f x) (f y) = dist x y)"
  unfolding orthogonal_transformation
  apply (auto simp: linear_0 isometry_linear)
   apply (metis (no_types, hide_lams) dist_norm linear_diff)
  by (metis dist_0_norm)


lemma  image_orthogonal_transformation_ball:
  fixes f :: "'a::euclidean_space \<Rightarrow> 'a"
  assumes "orthogonal_transformation f"
  shows "f ` ball x r = ball (f x) r"
proof (intro equalityI subsetI)
  fix y assume "y \<in> f ` ball x r"
  with assms show "y \<in> ball (f x) r"
    by (auto simp: orthogonal_transformation_isometry)
next
  fix y assume y: "y \<in> ball (f x) r"
  then obtain z where z: "y = f z"
    using assms orthogonal_transformation_surj by blast
  with y assms show "y \<in> f ` ball x r"
    by (auto simp: orthogonal_transformation_isometry)
qed

lemma  image_orthogonal_transformation_cball:
  fixes f :: "'a::euclidean_space \<Rightarrow> 'a"
  assumes "orthogonal_transformation f"
  shows "f ` cball x r = cball (f x) r"
proof (intro equalityI subsetI)
  fix y assume "y \<in> f ` cball x r"
  with assms show "y \<in> cball (f x) r"
    by (auto simp: orthogonal_transformation_isometry)
next
  fix y assume y: "y \<in> cball (f x) r"
  then obtain z where z: "y = f z"
    using assms orthogonal_transformation_surj by blast
  with y assms show "y \<in> f ` cball x r"
    by (auto simp: orthogonal_transformation_isometry)
qed

subsection%important \<open> We can find an orthogonal matrix taking any unit vector to any other\<close>

lemma  orthogonal_matrix_transpose [simp]:
     "orthogonal_matrix(transpose A) \<longleftrightarrow> orthogonal_matrix A"
  by (auto simp: orthogonal_matrix_def)

lemma  orthogonal_matrix_orthonormal_columns:
  fixes A :: "real^'n^'n"
  shows "orthogonal_matrix A \<longleftrightarrow>
          (\<forall>i. norm(column i A) = 1) \<and>
          (\<forall>i j. i \<noteq> j \<longrightarrow> orthogonal (column i A) (column j A))"
  by (auto simp: orthogonal_matrix matrix_mult_transpose_dot_column vec_eq_iff mat_def norm_eq_1 orthogonal_def)

lemma  orthogonal_matrix_orthonormal_rows:
  fixes A :: "real^'n^'n"
  shows "orthogonal_matrix A \<longleftrightarrow>
          (\<forall>i. norm(row i A) = 1) \<and>
          (\<forall>i j. i \<noteq> j \<longrightarrow> orthogonal (row i A) (row j A))"
  using orthogonal_matrix_orthonormal_columns [of "transpose A"] by simp

theorem  orthogonal_matrix_exists_basis:
  fixes a :: "real^'n"
  assumes "norm a = 1"
  obtains A where "orthogonal_matrix A" "A *v (axis k 1) = a"
proof -
  obtain S where "a \<in> S" "pairwise orthogonal S" and noS: "\<And>x. x \<in> S \<Longrightarrow> norm x = 1"
   and "independent S" "card S = CARD('n)" "span S = UNIV"
    using vector_in_orthonormal_basis assms by force
  then obtain f0 where "bij_betw f0 (UNIV::'n set) S"
    by (metis finite_class.finite_UNIV finite_same_card_bij finiteI_independent)
  then obtain f where f: "bij_betw f (UNIV::'n set) S" and a: "a = f k"
    using bij_swap_iff [of k "inv f0 a" f0]
    by (metis UNIV_I \<open>a \<in> S\<close> bij_betw_inv_into_right bij_betw_swap_iff swap_apply1)
  show thesis
  proof
    have [simp]: "\<And>i. norm (f i) = 1"
      using bij_betwE [OF \<open>bij_betw f UNIV S\<close>] by (blast intro: noS)
    have [simp]: "\<And>i j. i \<noteq> j \<Longrightarrow> orthogonal (f i) (f j)"
      using \<open>pairwise orthogonal S\<close> \<open>bij_betw f UNIV S\<close>
      by (auto simp: pairwise_def bij_betw_def inj_on_def)
    show "orthogonal_matrix (\<chi> i j. f j $ i)"
      by (simp add: orthogonal_matrix_orthonormal_columns column_def)
    show "(\<chi> i j. f j $ i) *v axis k 1 = a"
      by (simp add: matrix_vector_mult_def axis_def a if_distrib cong: if_cong)
  qed
qed

lemma  orthogonal_transformation_exists_1:
  fixes a b :: "real^'n"
  assumes "norm a = 1" "norm b = 1"
  obtains f where "orthogonal_transformation f" "f a = b"
proof -
  obtain k::'n where True
    by simp
  obtain A B where AB: "orthogonal_matrix A" "orthogonal_matrix B" and eq: "A *v (axis k 1) = a" "B *v (axis k 1) = b"
    using orthogonal_matrix_exists_basis assms by metis
  let ?f = "\<lambda>x. (B ** transpose A) *v x"
  show thesis
  proof
    show "orthogonal_transformation ?f"
      by (subst orthogonal_transformation_matrix)
        (auto simp: AB orthogonal_matrix_mul)
  next
    show "?f a = b"
      using \<open>orthogonal_matrix A\<close> unfolding orthogonal_matrix_def
      by (metis eq matrix_mul_rid matrix_vector_mul_assoc)
  qed
qed

theorem  orthogonal_transformation_exists:
  fixes a b :: "real^'n"
  assumes "norm a = norm b"
  obtains f where "orthogonal_transformation f" "f a = b"
proof (cases "a = 0 \<or> b = 0")
  case True
  with assms show ?thesis
    using that by force
next
  case False
  then obtain f where f: "orthogonal_transformation f" and eq: "f (a /\<^sub>R norm a) = (b /\<^sub>R norm b)"
    by (auto intro: orthogonal_transformation_exists_1 [of "a /\<^sub>R norm a" "b /\<^sub>R norm b"])
  show ?thesis
  proof
    interpret linear f
      using f by (simp add: orthogonal_transformation_linear)
    have "f a /\<^sub>R norm a = f (a /\<^sub>R norm a)"
      by (simp add: scale)
    also have "\<dots> = b /\<^sub>R norm a"
      by (simp add: eq assms [symmetric])
    finally show "f a = b"
      using False by auto
  qed (use f in auto)
qed


subsection%important  \<open>Can extend an isometry from unit sphere\<close>

lemma  isometry_sphere_extend:
  fixes f:: "'a::real_inner \<Rightarrow> 'a"
  assumes f1: "\<And>x. norm x = 1 \<Longrightarrow> norm (f x) = 1"
    and fd1: "\<And>x y. \<lbrakk>norm x = 1; norm y = 1\<rbrakk> \<Longrightarrow> dist (f x) (f y) = dist x y"
  shows "\<exists>g. orthogonal_transformation g \<and> (\<forall>x. norm x = 1 \<longrightarrow> g x = f x)"
proof -
  {
    fix x y x' y' u v u' v' :: "'a"
    assume H: "x = norm x *\<^sub>R u" "y = norm y *\<^sub>R v"
              "x' = norm x *\<^sub>R u'" "y' = norm y *\<^sub>R v'"
      and J: "norm u = 1" "norm u' = 1" "norm v = 1" "norm v' = 1" "norm(u' - v') = norm(u - v)"
    then have *: "u \<bullet> v = u' \<bullet> v' + v' \<bullet> u' - v \<bullet> u "
      by (simp add: norm_eq norm_eq_1 inner_add inner_diff)
    have "norm (norm x *\<^sub>R u' - norm y *\<^sub>R v') = norm (norm x *\<^sub>R u - norm y *\<^sub>R v)"
      using J by (simp add: norm_eq norm_eq_1 inner_diff * field_simps)
    then have "norm(x' - y') = norm(x - y)"
      using H by metis
  }
  note norm_eq = this
  let ?g = "\<lambda>x. if x = 0 then 0 else norm x *\<^sub>R f (x /\<^sub>R norm x)"
  have thfg: "?g x = f x" if "norm x = 1" for x
    using that by auto
  have thd: "dist (?g x) (?g y) = dist x y" for x y
  proof (cases "x=0 \<or> y=0")
    case False
    show "dist (?g x) (?g y) = dist x y"
      unfolding dist_norm
    proof (rule norm_eq)
      show "x = norm x *\<^sub>R (x /\<^sub>R norm x)" "y = norm y *\<^sub>R (y /\<^sub>R norm y)"
           "norm (f (x /\<^sub>R norm x)) = 1" "norm (f (y /\<^sub>R norm y)) = 1"
        using False f1 by auto
    qed (use False in \<open>auto simp: field_simps intro: f1 fd1[unfolded dist_norm]\<close>)
  qed (auto simp: f1)
  show ?thesis
    unfolding orthogonal_transformation_isometry
    by (rule exI[where x= ?g]) (metis thfg thd)
qed

subsection%important  \<open>Rotation, reflection, rotoinversion\<close>

definition%important  "rotation_matrix Q \<longleftrightarrow> orthogonal_matrix Q \<and> det Q = 1"
definition%important  "rotoinversion_matrix Q \<longleftrightarrow> orthogonal_matrix Q \<and> det Q = - 1"

lemma  orthogonal_rotation_or_rotoinversion:
  fixes Q :: "'a::linordered_idom^'n^'n"
  shows " orthogonal_matrix Q \<longleftrightarrow> rotation_matrix Q \<or> rotoinversion_matrix Q"
  by (metis rotoinversion_matrix_def rotation_matrix_def det_orthogonal_matrix)

text \<open>Explicit formulas for low dimensions\<close>

lemma  prod_neutral_const: "prod f {(1::nat)..1} = f 1"
  by simp

lemma  prod_2: "prod f {(1::nat)..2} = f 1 * f 2"
  by (simp add: eval_nat_numeral atLeastAtMostSuc_conv mult.commute)

lemma  prod_3: "prod f {(1::nat)..3} = f 1 * f 2 * f 3"
  by (simp add: eval_nat_numeral atLeastAtMostSuc_conv mult.commute)

lemma  det_1: "det (A::'a::comm_ring_1^1^1) = A$1$1"
=======
lemma%unimportant  det_1: "det (A::'a::comm_ring_1^1^1) = A$1$1"
>>>>>>> 94417e5c
  by (simp add: det_def sign_id)

lemma  det_2: "det (A::'a::comm_ring_1^2^2) = A$1$1 * A$2$2 - A$1$2 * A$2$1"
proof -
  have f12: "finite {2::2}" "1 \<notin> {2::2}" by auto
  show ?thesis
    unfolding det_def UNIV_2
    unfolding sum_over_permutations_insert[OF f12]
    unfolding permutes_sing
    by (simp add: sign_swap_id sign_id swap_id_eq)
qed

lemma  det_3:
  "det (A::'a::comm_ring_1^3^3) =
    A$1$1 * A$2$2 * A$3$3 +
    A$1$2 * A$2$3 * A$3$1 +
    A$1$3 * A$2$1 * A$3$2 -
    A$1$1 * A$2$3 * A$3$2 -
    A$1$2 * A$2$1 * A$3$3 -
    A$1$3 * A$2$2 * A$3$1"
proof -
  have f123: "finite {2::3, 3}" "1 \<notin> {2::3, 3}"
    by auto
  have f23: "finite {3::3}" "2 \<notin> {3::3}"
    by auto

  show ?thesis
    unfolding det_def UNIV_3
    unfolding sum_over_permutations_insert[OF f123]
    unfolding sum_over_permutations_insert[OF f23]
    unfolding permutes_sing
    by (simp add: sign_swap_id permutation_swap_id sign_compose sign_id swap_id_eq)
qed

lemma%important  det_orthogonal_matrix:
  fixes Q:: "'a::linordered_idom^'n^'n"
  assumes oQ: "orthogonal_matrix Q"
  shows "det Q = 1 \<or> det Q = - 1"
proof%unimportant -
  have "Q ** transpose Q = mat 1"
    by (metis oQ orthogonal_matrix_def)
  then have "det (Q ** transpose Q) = det (mat 1:: 'a^'n^'n)"
    by simp
  then have "det Q * det Q = 1"
    by (simp add: det_mul)
  then show ?thesis
    by (simp add: square_eq_1_iff)
qed

lemma%important  orthogonal_transformation_det [simp]:
  fixes f :: "real^'n \<Rightarrow> real^'n"
  shows "orthogonal_transformation f \<Longrightarrow> \<bar>det (matrix f)\<bar> = 1"
  using%unimportant det_orthogonal_matrix orthogonal_transformation_matrix by fastforce

subsection%important  \<open>Rotation, reflection, rotoinversion\<close>

definition%important  "rotation_matrix Q \<longleftrightarrow> orthogonal_matrix Q \<and> det Q = 1"
definition%important  "rotoinversion_matrix Q \<longleftrightarrow> orthogonal_matrix Q \<and> det Q = - 1"

lemma%important  orthogonal_rotation_or_rotoinversion:
  fixes Q :: "'a::linordered_idom^'n^'n"
  shows " orthogonal_matrix Q \<longleftrightarrow> rotation_matrix Q \<or> rotoinversion_matrix Q"
  by%unimportant (metis rotoinversion_matrix_def rotation_matrix_def det_orthogonal_matrix)

text\<open> Slightly stronger results giving rotation, but only in two or more dimensions\<close>

lemma  rotation_matrix_exists_basis:
  fixes a :: "real^'n"
  assumes 2: "2 \<le> CARD('n)" and "norm a = 1"
  obtains A where "rotation_matrix A" "A *v (axis k 1) = a"
proof -
  obtain A where "orthogonal_matrix A" and A: "A *v (axis k 1) = a"
    using orthogonal_matrix_exists_basis assms by metis
  with orthogonal_rotation_or_rotoinversion
  consider "rotation_matrix A" | "rotoinversion_matrix A"
    by metis
  then show thesis
  proof cases
    assume "rotation_matrix A"
    then show ?thesis
      using \<open>A *v axis k 1 = a\<close> that by auto
  next
    from ex_card[OF 2] obtain h i::'n where "h \<noteq> i"
      by (auto simp add: eval_nat_numeral card_Suc_eq)
    then obtain j where "j \<noteq> k"
      by (metis (full_types))
    let ?TA = "transpose A"
    let ?A = "\<chi> i. if i = j then - 1 *\<^sub>R (?TA $ i) else ?TA $i"
    assume "rotoinversion_matrix A"
    then have [simp]: "det A = -1"
      by (simp add: rotoinversion_matrix_def)
    show ?thesis
    proof
      have [simp]: "row i (\<chi> i. if i = j then - 1 *\<^sub>R ?TA $ i else ?TA $ i) = (if i = j then - row i ?TA else row i ?TA)" for i
        by (auto simp: row_def)
      have "orthogonal_matrix ?A"
        unfolding orthogonal_matrix_orthonormal_rows
        using \<open>orthogonal_matrix A\<close> by (auto simp: orthogonal_matrix_orthonormal_columns orthogonal_clauses)
      then show "rotation_matrix (transpose ?A)"
        unfolding rotation_matrix_def
        by (simp add: det_row_mul[of j _ "\<lambda>i. ?TA $ i", unfolded scalar_mult_eq_scaleR])
      show "transpose ?A *v axis k 1 = a"
        using \<open>j \<noteq> k\<close> A by (simp add: matrix_vector_column axis_def scalar_mult_eq_scaleR if_distrib [of "\<lambda>z. z *\<^sub>R c" for c] cong: if_cong)
    qed
  qed
qed

lemma  rotation_exists_1:
  fixes a :: "real^'n"
  assumes "2 \<le> CARD('n)" "norm a = 1" "norm b = 1"
  obtains f where "orthogonal_transformation f" "det(matrix f) = 1" "f a = b"
proof -
  obtain k::'n where True
    by simp
  obtain A B where AB: "rotation_matrix A" "rotation_matrix B"
               and eq: "A *v (axis k 1) = a" "B *v (axis k 1) = b"
    using rotation_matrix_exists_basis assms by metis
  let ?f = "\<lambda>x. (B ** transpose A) *v x"
  show thesis
  proof
    show "orthogonal_transformation ?f"
      using AB orthogonal_matrix_mul orthogonal_transformation_matrix rotation_matrix_def matrix_vector_mul_linear by force
    show "det (matrix ?f) = 1"
      using AB by (auto simp: det_mul rotation_matrix_def)
    show "?f a = b"
      using AB unfolding orthogonal_matrix_def rotation_matrix_def
      by (metis eq matrix_mul_rid matrix_vector_mul_assoc)
  qed
qed

lemma  rotation_exists:
  fixes a :: "real^'n"
  assumes 2: "2 \<le> CARD('n)" and eq: "norm a = norm b"
  obtains f where "orthogonal_transformation f" "det(matrix f) = 1" "f a = b"
proof (cases "a = 0 \<or> b = 0")
  case True
  with assms have "a = 0" "b = 0"
    by auto
  then show ?thesis
    by (metis eq_id_iff matrix_id orthogonal_transformation_id that)
next
  case False
  then obtain f where f: "orthogonal_transformation f" "det (matrix f) = 1"
    and f': "f (a /\<^sub>R norm a) = b /\<^sub>R norm b"
    using rotation_exists_1 [of "a /\<^sub>R norm a" "b /\<^sub>R norm b", OF 2] by auto
  then interpret linear f by (simp add: orthogonal_transformation)
  have "f a = b"
    using f' False
    by (simp add: eq scale)
  with f show thesis ..
qed

lemma  rotation_rightward_line:
  fixes a :: "real^'n"
  obtains f where "orthogonal_transformation f" "2 \<le> CARD('n) \<Longrightarrow> det(matrix f) = 1"
                  "f(norm a *\<^sub>R axis k 1) = a"
proof (cases "CARD('n) = 1")
  case True
  obtain f where "orthogonal_transformation f" "f (norm a *\<^sub>R axis k (1::real)) = a"
  proof (rule orthogonal_transformation_exists)
    show "norm (norm a *\<^sub>R axis k (1::real)) = norm a"
      by simp
  qed auto
  then show thesis
    using True that by auto
next
  case False
  obtain f where "orthogonal_transformation f" "det(matrix f) = 1" "f (norm a *\<^sub>R axis k 1) = a"
  proof (rule rotation_exists)
    show "2 \<le> CARD('n)"
      using False one_le_card_finite [where 'a='n] by linarith
    show "norm (norm a *\<^sub>R axis k (1::real)) = norm a"
      by simp
  qed auto
  then show thesis
    using that by blast
qed

end<|MERGE_RESOLUTION|>--- conflicted
+++ resolved
@@ -6,7 +6,7 @@
 
 theory Determinants
 imports
-  Cartesian_Space
+  Cartesian_Euclidean_Space
   "HOL-Library.Permutations"
 begin
 
@@ -15,19 +15,19 @@
 definition%important  trace :: "'a::semiring_1^'n^'n \<Rightarrow> 'a"
   where "trace A = sum (\<lambda>i. ((A$i)$i)) (UNIV::'n set)"
 
-lemma  trace_0: "trace (mat 0) = 0"
+lemma%unimportant  trace_0: "trace (mat 0) = 0"
   by (simp add: trace_def mat_def)
 
-lemma  trace_I: "trace (mat 1 :: 'a::semiring_1^'n^'n) = of_nat(CARD('n))"
+lemma%unimportant  trace_I: "trace (mat 1 :: 'a::semiring_1^'n^'n) = of_nat(CARD('n))"
   by (simp add: trace_def mat_def)
 
-lemma  trace_add: "trace ((A::'a::comm_semiring_1^'n^'n) + B) = trace A + trace B"
+lemma%unimportant  trace_add: "trace ((A::'a::comm_semiring_1^'n^'n) + B) = trace A + trace B"
   by (simp add: trace_def sum.distrib)
 
-lemma  trace_sub: "trace ((A::'a::comm_ring_1^'n^'n) - B) = trace A - trace B"
+lemma%unimportant  trace_sub: "trace ((A::'a::comm_ring_1^'n^'n) - B) = trace A - trace B"
   by (simp add: trace_def sum_subtractf)
 
-lemma  trace_mul_sym: "trace ((A::'a::comm_semiring_1^'n^'m) ** B) = trace (B**A)"
+lemma%important  trace_mul_sym: "trace ((A::'a::comm_semiring_1^'n^'m) ** B) = trace (B**A)"
   apply (simp add: trace_def matrix_matrix_mult_def)
   apply (subst sum.swap)
   apply (simp add: mult.commute)
@@ -42,8 +42,8 @@
 
 text \<open>Basic determinant properties\<close>
 
-proposition  det_transpose [simp]: "det (transpose A) = det (A::'a::comm_ring_1 ^'n^'n)"
-proof -
+lemma%important  det_transpose [simp]: "det (transpose A) = det (A::'a::comm_ring_1 ^'n^'n)"
+proof%unimportant -
   let ?di = "\<lambda>A i j. A$i$j"
   let ?U = "(UNIV :: 'n set)"
   have fU: "finite ?U" by simp
@@ -80,7 +80,7 @@
     by (subst sum_permutations_inverse) (blast intro: sum.cong)
 qed
 
-lemma  det_lowerdiagonal:
+lemma%unimportant  det_lowerdiagonal:
   fixes A :: "'a::comm_ring_1^('n::{finite,wellorder})^('n::{finite,wellorder})"
   assumes ld: "\<And>i j. i < j \<Longrightarrow> A$i$j = 0"
   shows "det A = prod (\<lambda>i. A$i$i) (UNIV:: 'n set)"
@@ -107,11 +107,11 @@
     unfolding det_def by (simp add: sign_id)
 qed
 
-lemma  det_upperdiagonal:
+lemma%important  det_upperdiagonal:
   fixes A :: "'a::comm_ring_1^'n::{finite,wellorder}^'n::{finite,wellorder}"
   assumes ld: "\<And>i j. i > j \<Longrightarrow> A$i$j = 0"
   shows "det A = prod (\<lambda>i. A$i$i) (UNIV:: 'n set)"
-proof -
+proof%unimportant -
   let ?U = "UNIV:: 'n set"
   let ?PU = "{p. p permutes ?U}"
   let ?pp = "(\<lambda>p. of_int (sign p) * prod (\<lambda>i. A$i$p i) (UNIV :: 'n set))"
@@ -134,11 +134,11 @@
     unfolding det_def by (simp add: sign_id)
 qed
 
-proposition  det_diagonal:
+lemma%important  det_diagonal:
   fixes A :: "'a::comm_ring_1^'n^'n"
   assumes ld: "\<And>i j. i \<noteq> j \<Longrightarrow> A$i$j = 0"
   shows "det A = prod (\<lambda>i. A$i$i) (UNIV::'n set)"
-proof -
+proof%unimportant -
   let ?U = "UNIV:: 'n set"
   let ?PU = "{p. p permutes ?U}"
   let ?pp = "\<lambda>p. of_int (sign p) * prod (\<lambda>i. A$i$p i) (UNIV :: 'n set)"
@@ -161,13 +161,13 @@
     unfolding det_def by (simp add: sign_id)
 qed
 
-lemma  det_I [simp]: "det (mat 1 :: 'a::comm_ring_1^'n^'n) = 1"
+lemma%unimportant  det_I [simp]: "det (mat 1 :: 'a::comm_ring_1^'n^'n) = 1"
   by (simp add: det_diagonal mat_def)
 
-lemma  det_0 [simp]: "det (mat 0 :: 'a::comm_ring_1^'n^'n) = 0"
+lemma%unimportant  det_0 [simp]: "det (mat 0 :: 'a::comm_ring_1^'n^'n) = 0"
   by (simp add: det_def prod_zero power_0_left)
 
-lemma  det_permute_rows:
+lemma%unimportant  det_permute_rows:
   fixes A :: "'a::comm_ring_1^'n^'n"
   assumes p: "p permutes (UNIV :: 'n::finite set)"
   shows "det (\<chi> i. A$p i :: 'a^'n^'n) = of_int (sign p) * det A"
@@ -204,11 +204,11 @@
     done
 qed
 
-lemma  det_permute_columns:
+lemma%important  det_permute_columns:
   fixes A :: "'a::comm_ring_1^'n^'n"
   assumes p: "p permutes (UNIV :: 'n set)"
   shows "det(\<chi> i j. A$i$ p j :: 'a^'n^'n) = of_int (sign p) * det A"
-proof -
+proof%unimportant -
   let ?Ap = "\<chi> i j. A$i$ p j :: 'a^'n^'n"
   let ?At = "transpose A"
   have "of_int (sign p) * det A = det (transpose (\<chi> i. transpose A $ p i))"
@@ -220,7 +220,7 @@
     by simp
 qed
 
-lemma  det_identical_columns:
+lemma%unimportant  det_identical_columns:
   fixes A :: "'a::comm_ring_1^'n^'n"
   assumes jk: "j \<noteq> k"
     and r: "column j A = column k A"
@@ -300,24 +300,24 @@
   finally show "det A = 0" by simp
 qed
 
-lemma  det_identical_rows:
+lemma%unimportant  det_identical_rows:
   fixes A :: "'a::comm_ring_1^'n^'n"
   assumes ij: "i \<noteq> j" and r: "row i A = row j A"
   shows "det A = 0"
   by (metis column_transpose det_identical_columns det_transpose ij r)
 
-lemma  det_zero_row:
+lemma%unimportant  det_zero_row:
   fixes A :: "'a::{idom, ring_char_0}^'n^'n" and F :: "'b::{field}^'m^'m"
   shows "row i A = 0 \<Longrightarrow> det A = 0" and "row j F = 0 \<Longrightarrow> det F = 0"
   by (force simp: row_def det_def vec_eq_iff sign_nz intro!: sum.neutral)+
 
-lemma  det_zero_column:
+lemma%unimportant  det_zero_column:
   fixes A :: "'a::{idom, ring_char_0}^'n^'n" and F :: "'b::{field}^'m^'m"
   shows "column i A = 0 \<Longrightarrow> det A = 0" and "column j F = 0 \<Longrightarrow> det F = 0"
   unfolding atomize_conj atomize_imp
   by (metis det_transpose det_zero_row row_transpose)
 
-lemma  det_row_add:
+lemma%unimportant  det_row_add:
   fixes a b c :: "'n::finite \<Rightarrow> _ ^ 'n"
   shows "det((\<chi> i. if i = k then a i + b i else c i)::'a::comm_ring_1^'n^'n) =
     det((\<chi> i. if i = k then a i else c i)::'a::comm_ring_1^'n^'n) +
@@ -358,7 +358,7 @@
     by (simp add: field_simps)
 qed auto
 
-lemma  det_row_mul:
+lemma%unimportant  det_row_mul:
   fixes a b :: "'n::finite \<Rightarrow> _ ^ 'n"
   shows "det((\<chi> i. if i = k then c *s a i else b i)::'a::comm_ring_1^'n^'n) =
     c * det((\<chi> i. if i = k then a i else b i)::'a::comm_ring_1^'n^'n)"
@@ -395,7 +395,7 @@
     by (simp add: field_simps)
 qed auto
 
-lemma  det_row_0:
+lemma%unimportant  det_row_0:
   fixes b :: "'n::finite \<Rightarrow> _ ^ 'n"
   shows "det((\<chi> i. if i = k then 0 else b i)::'a::comm_ring_1^'n^'n) = 0"
   using det_row_mul[of k 0 "\<lambda>i. 1" b]
@@ -403,11 +403,11 @@
   apply (simp only: vector_smult_lzero)
   done
 
-lemma  det_row_operation:
+lemma%important  det_row_operation:
   fixes A :: "'a::{comm_ring_1}^'n^'n"
   assumes ij: "i \<noteq> j"
   shows "det (\<chi> k. if k = i then row i A + c *s row j A else row k A) = det A"
-proof -
+proof%unimportant -
   let ?Z = "(\<chi> k. if k = i then row j A else row k A) :: 'a ^'n^'n"
   have th: "row i ?Z = row j ?Z" by (vector row_def)
   have th2: "((\<chi> k. if k = i then row i A else row k A) :: 'a^'n^'n) = A"
@@ -417,7 +417,7 @@
     by simp
 qed
 
-lemma  det_row_span:
+lemma%unimportant  det_row_span:
   fixes A :: "'a::{field}^'n^'n"
   assumes x: "x \<in> vec.span {row j A |j. j \<noteq> i}"
   shows "det (\<chi> k. if k = i then row i A + x else row k A) = det A"
@@ -449,10 +449,10 @@
     unfolding scalar_mult_eq_scaleR .
 qed
 
-lemma  matrix_id [simp]: "det (matrix id) = 1"
+lemma%unimportant  matrix_id [simp]: "det (matrix id) = 1"
   by (simp add: matrix_id_mat_1)
 
-lemma  det_matrix_scaleR [simp]: "det (matrix (((*\<^sub>R) r)) :: real^'n^'n) = r ^ CARD('n::finite)"
+lemma%important  det_matrix_scaleR [simp]: "det (matrix (((*\<^sub>R) r)) :: real^'n^'n) = r ^ CARD('n::finite)"
   apply (subst det_diagonal)
    apply (auto simp: matrix_def mat_def)
   apply (simp add: cart_eq_inner_axis inner_axis_axis)
@@ -463,7 +463,7 @@
   exact duplicates by considering the rows/columns as a set.
 \<close>
 
-lemma  det_dependent_rows:
+lemma%unimportant  det_dependent_rows:
   fixes A:: "'a::{field}^'n^'n"
   assumes d: "vec.dependent (rows A)"
   shows "det A = 0"
@@ -491,23 +491,23 @@
   qed
 qed
 
-lemma  det_dependent_columns:
+lemma%unimportant  det_dependent_columns:
   assumes d: "vec.dependent (columns (A::real^'n^'n))"
   shows "det A = 0"
   by (metis d det_dependent_rows rows_transpose det_transpose)
 
 text \<open>Multilinearity and the multiplication formula\<close>
 
-lemma  Cart_lambda_cong: "(\<And>x. f x = g x) \<Longrightarrow> (vec_lambda f::'a^'n) = (vec_lambda g :: 'a^'n)"
+lemma%unimportant  Cart_lambda_cong: "(\<And>x. f x = g x) \<Longrightarrow> (vec_lambda f::'a^'n) = (vec_lambda g :: 'a^'n)"
   by auto
 
-lemma  det_linear_row_sum:
+lemma%unimportant  det_linear_row_sum:
   assumes fS: "finite S"
   shows "det ((\<chi> i. if i = k then sum (a i) S else c i)::'a::comm_ring_1^'n^'n) =
     sum (\<lambda>j. det ((\<chi> i. if i = k then a  i j else c i)::'a^'n^'n)) S"
   using fS  by (induct rule: finite_induct; simp add: det_row_0 det_row_add cong: if_cong)
 
-lemma  finite_bounded_functions:
+lemma%unimportant  finite_bounded_functions:
   assumes fS: "finite S"
   shows "finite {f. (\<forall>i \<in> {1.. (k::nat)}. f i \<in> S) \<and> (\<forall>i. i \<notin> {1 .. k} \<longrightarrow> f i = i)}"
 proof (induct k)
@@ -532,14 +532,14 @@
 qed
 
 
-lemma  det_linear_rows_sum_lemma:
+lemma%important  det_linear_rows_sum_lemma:
   assumes fS: "finite S"
     and fT: "finite T"
   shows "det ((\<chi> i. if i \<in> T then sum (a i) S else c i):: 'a::comm_ring_1^'n^'n) =
     sum (\<lambda>f. det((\<chi> i. if i \<in> T then a i (f i) else c i)::'a^'n^'n))
       {f. (\<forall>i \<in> T. f i \<in> S) \<and> (\<forall>i. i \<notin> T \<longrightarrow> f i = i)}"
   using fT
-proof (induct T arbitrary: a c set: finite)
+proof%unimportant (induct T arbitrary: a c set: finite)
   case empty
   have th0: "\<And>x y. (\<chi> i. if i \<in> {} then x i else y i) = (\<chi> i. y i)"
     by vector
@@ -577,7 +577,7 @@
        (auto intro!: cong[OF refl[of det]] simp: vec_eq_iff)
 qed
 
-lemma  det_linear_rows_sum:
+lemma%unimportant  det_linear_rows_sum:
   fixes S :: "'n::finite set"
   assumes fS: "finite S"
   shows "det (\<chi> i. sum (a i) S) =
@@ -589,12 +589,12 @@
   show ?thesis by simp
 qed
 
-lemma  matrix_mul_sum_alt:
+lemma%unimportant  matrix_mul_sum_alt:
   fixes A B :: "'a::comm_ring_1^'n^'n"
   shows "A ** B = (\<chi> i. sum (\<lambda>k. A$i$k *s B $ k) (UNIV :: 'n set))"
   by (vector matrix_matrix_mult_def sum_component)
 
-lemma  det_rows_mul:
+lemma%unimportant  det_rows_mul:
   "det((\<chi> i. c i *s a i)::'a::comm_ring_1^'n^'n) =
     prod (\<lambda>i. c i) (UNIV:: 'n set) * det((\<chi> i. a i)::'a^'n^'n)"
 proof (simp add: det_def sum_distrib_left cong add: prod.cong, rule sum.cong)
@@ -612,10 +612,10 @@
     by (simp add: field_simps)
 qed rule
 
-proposition  det_mul:
+lemma%important  det_mul:
   fixes A B :: "'a::comm_ring_1^'n^'n"
   shows "det (A ** B) = det A * det B"
-proof -
+proof%unimportant -
   let ?U = "UNIV :: 'n set"
   let ?F = "{f. (\<forall>i \<in> ?U. f i \<in> ?U) \<and> (\<forall>i. i \<notin> ?U \<longrightarrow> f i = i)}"
   let ?PU = "{p. p permutes ?U}"
@@ -714,10 +714,10 @@
 
 subsection%important \<open>Relation to invertibility\<close>
 
-proposition  invertible_det_nz:
+lemma%important  invertible_det_nz:
   fixes A::"'a::{field}^'n^'n"
   shows "invertible A \<longleftrightarrow> det A \<noteq> 0"
-proof (cases "invertible A")
+proof%unimportant (cases "invertible A")
   case True
   then obtain B :: "'a^'n^'n" where B: "A ** B = mat 1"
     unfolding invertible_right_inverse by blast
@@ -748,7 +748,7 @@
 qed
 
 
-lemma  det_nz_iff_inj_gen:
+lemma%unimportant  det_nz_iff_inj_gen:
   fixes f :: "'a::field^'n \<Rightarrow> 'a::field^'n"
   assumes "Vector_Spaces.linear (*s) (*s) f"
   shows "det (matrix f) \<noteq> 0 \<longleftrightarrow> inj f"
@@ -763,14 +763,14 @@
     by (metis assms invertible_det_nz invertible_left_inverse matrix_compose_gen matrix_id_mat_1)
 qed
 
-lemma  det_nz_iff_inj:
+lemma%unimportant  det_nz_iff_inj:
   fixes f :: "real^'n \<Rightarrow> real^'n"
   assumes "linear f"
   shows "det (matrix f) \<noteq> 0 \<longleftrightarrow> inj f"
   using det_nz_iff_inj_gen[of f] assms
   unfolding linear_matrix_vector_mul_eq .
 
-lemma  det_eq_0_rank:
+lemma%unimportant  det_eq_0_rank:
   fixes A :: "real^'n^'n"
   shows "det A = 0 \<longleftrightarrow> rank A < CARD('n)"
   using invertible_det_nz [of A]
@@ -778,11 +778,11 @@
 
 subsubsection%important  \<open>Invertibility of matrices and corresponding linear functions\<close>
 
-proposition  matrix_left_invertible_gen:
+lemma%important  matrix_left_invertible_gen:
   fixes f :: "'a::field^'m \<Rightarrow> 'a::field^'n"
   assumes "Vector_Spaces.linear (*s) (*s) f"
   shows "((\<exists>B. B ** matrix f = mat 1) \<longleftrightarrow> (\<exists>g. Vector_Spaces.linear (*s) (*s) g \<and> g \<circ> f = id))"
-proof safe
+proof%unimportant safe
   fix B
   assume 1: "B ** matrix f = mat 1"
   show "\<exists>g. Vector_Spaces.linear (*s) (*s) g \<and> g \<circ> f = id"
@@ -801,12 +801,12 @@
   then show "\<exists>B. B ** matrix f = mat 1" ..
 qed
 
-lemma  matrix_left_invertible:
+lemma%unimportant  matrix_left_invertible:
   "linear f \<Longrightarrow> ((\<exists>B. B ** matrix f = mat 1) \<longleftrightarrow> (\<exists>g. linear g \<and> g \<circ> f = id))" for f::"real^'m \<Rightarrow> real^'n"
   using matrix_left_invertible_gen[of f]
   by (auto simp: linear_matrix_vector_mul_eq)
 
-lemma  matrix_right_invertible_gen:
+lemma%unimportant  matrix_right_invertible_gen:
   fixes f :: "'a::field^'m \<Rightarrow> 'a^'n"
   assumes "Vector_Spaces.linear (*s) (*s) f"
   shows "((\<exists>B. matrix f ** B = mat 1) \<longleftrightarrow> (\<exists>g. Vector_Spaces.linear (*s) (*s) g \<and> f \<circ> g = id))"
@@ -829,12 +829,12 @@
   then show "\<exists>B. matrix f ** B = mat 1" ..
 qed
 
-lemma  matrix_right_invertible:
+lemma%unimportant  matrix_right_invertible:
   "linear f \<Longrightarrow> ((\<exists>B. matrix f ** B = mat 1) \<longleftrightarrow> (\<exists>g. linear g \<and> f \<circ> g = id))" for f::"real^'m \<Rightarrow> real^'n"
   using matrix_right_invertible_gen[of f]
   by (auto simp: linear_matrix_vector_mul_eq)
 
-lemma  matrix_invertible_gen:
+lemma%unimportant  matrix_invertible_gen:
   fixes f :: "'a::field^'m \<Rightarrow> 'a::field^'n"
   assumes "Vector_Spaces.linear (*s) (*s) f"
   shows  "invertible (matrix f) \<longleftrightarrow> (\<exists>g. Vector_Spaces.linear (*s) (*s) g \<and> f \<circ> g = id \<and> g \<circ> f = id)"
@@ -847,13 +847,13 @@
     by (metis assms invertible_def matrix_compose_gen matrix_id_mat_1)
 qed
 
-lemma  matrix_invertible:
+lemma%unimportant  matrix_invertible:
   "linear f \<Longrightarrow> invertible (matrix f) \<longleftrightarrow> (\<exists>g. linear g \<and> f \<circ> g = id \<and> g \<circ> f = id)"
   for f::"real^'m \<Rightarrow> real^'n"
   using matrix_invertible_gen[of f]
   by (auto simp: linear_matrix_vector_mul_eq)
 
-lemma  invertible_eq_bij:
+lemma%unimportant  invertible_eq_bij:
   fixes m :: "'a::field^'m^'n"
   shows "invertible m \<longleftrightarrow> bij ((*v) m)"
   using matrix_invertible_gen[OF matrix_vector_mul_linear_gen, of m, simplified matrix_of_matrix_vector_mul]
@@ -863,13 +863,13 @@
 
 subsection%important \<open>Cramer's rule\<close>
 
-proposition  cramer_lemma_transpose:
+lemma%important  cramer_lemma_transpose:
   fixes A:: "'a::{field}^'n^'n"
     and x :: "'a::{field}^'n"
   shows "det ((\<chi> i. if i = k then sum (\<lambda>i. x$i *s row i A) (UNIV::'n set)
                              else row i A)::'a::{field}^'n^'n) = x$k * det A"
   (is "?lhs = ?rhs")
-proof -
+proof%unimportant -
   let ?U = "UNIV :: 'n set"
   let ?Uk = "?U - {k}"
   have U: "?U = insert k ?Uk"
@@ -899,10 +899,10 @@
     done
 qed
 
-proposition  cramer_lemma:
+lemma%important  cramer_lemma:
   fixes A :: "'a::{field}^'n^'n"
   shows "det((\<chi> i j. if j = k then (A *v x)$i else A$i$j):: 'a::{field}^'n^'n) = x$k * det A"
-proof -
+proof%unimportant -
   let ?U = "UNIV :: 'n set"
   have *: "\<And>c. sum (\<lambda>i. c i *s row i (transpose A)) ?U = sum (\<lambda>i. c i *s column i A) ?U"
     by (auto intro: sum.cong)
@@ -916,11 +916,11 @@
     done
 qed
 
-theorem  cramer:
+lemma%important  cramer:
   fixes A ::"'a::{field}^'n^'n"
   assumes d0: "det A \<noteq> 0"
   shows "A *v x = b \<longleftrightarrow> x = (\<chi> k. det(\<chi> i j. if j=k then b$i else A$i$j) / det A)"
-proof -
+proof%unimportant -
   from d0 obtain B where B: "A ** B = mat 1" "B ** A = mat 1"
     unfolding invertible_det_nz[symmetric] invertible_def
     by blast
@@ -941,380 +941,10 @@
     by auto
 qed
 
-<<<<<<< HEAD
-subsection%important  \<open>Orthogonality of a transformation and matrix\<close>
-
-definition%important  "orthogonal_transformation f \<longleftrightarrow> linear f \<and> (\<forall>v w. f v \<bullet> f w = v \<bullet> w)"
-
-definition%important  "orthogonal_matrix (Q::'a::semiring_1^'n^'n) \<longleftrightarrow>
-  transpose Q ** Q = mat 1 \<and> Q ** transpose Q = mat 1"
-
-lemma  orthogonal_transformation:
-  "orthogonal_transformation f \<longleftrightarrow> linear f \<and> (\<forall>v. norm (f v) = norm v)"
-  unfolding orthogonal_transformation_def
-  apply auto
-  apply (erule_tac x=v in allE)+
-  apply (simp add: norm_eq_sqrt_inner)
-  apply (simp add: dot_norm linear_add[symmetric])
-  done
-
-lemma  orthogonal_transformation_id [simp]: "orthogonal_transformation (\<lambda>x. x)"
-  by (simp add: linear_iff orthogonal_transformation_def)
-
-lemma  orthogonal_orthogonal_transformation:
-    "orthogonal_transformation f \<Longrightarrow> orthogonal (f x) (f y) \<longleftrightarrow> orthogonal x y"
-  by (simp add: orthogonal_def orthogonal_transformation_def)
-
-lemma  orthogonal_transformation_compose:
-   "\<lbrakk>orthogonal_transformation f; orthogonal_transformation g\<rbrakk> \<Longrightarrow> orthogonal_transformation(f \<circ> g)"
-  by (auto simp: orthogonal_transformation_def linear_compose)
-
-lemma  orthogonal_transformation_neg:
-  "orthogonal_transformation(\<lambda>x. -(f x)) \<longleftrightarrow> orthogonal_transformation f"
-  by (auto simp: orthogonal_transformation_def dest: linear_compose_neg)
-
-lemma  orthogonal_transformation_scaleR: "orthogonal_transformation f \<Longrightarrow> f (c *\<^sub>R v) = c *\<^sub>R f v"
-  by (simp add: linear_iff orthogonal_transformation_def)
-
-lemma  orthogonal_transformation_linear:
-   "orthogonal_transformation f \<Longrightarrow> linear f"
-  by (simp add: orthogonal_transformation_def)
-
-lemma  orthogonal_transformation_inj:
-  "orthogonal_transformation f \<Longrightarrow> inj f"
-  unfolding orthogonal_transformation_def inj_on_def
-  by (metis vector_eq)
-
-lemma  orthogonal_transformation_surj:
-  "orthogonal_transformation f \<Longrightarrow> surj f"
-  for f :: "'a::euclidean_space \<Rightarrow> 'a::euclidean_space"
-  by (simp add: linear_injective_imp_surjective orthogonal_transformation_inj orthogonal_transformation_linear)
-
-lemma  orthogonal_transformation_bij:
-  "orthogonal_transformation f \<Longrightarrow> bij f"
-  for f :: "'a::euclidean_space \<Rightarrow> 'a::euclidean_space"
-  by (simp add: bij_def orthogonal_transformation_inj orthogonal_transformation_surj)
-
-lemma  orthogonal_transformation_inv:
-  "orthogonal_transformation f \<Longrightarrow> orthogonal_transformation (inv f)"
-  for f :: "'a::euclidean_space \<Rightarrow> 'a::euclidean_space"
-  by (metis (no_types, hide_lams) bijection.inv_right bijection_def inj_linear_imp_inv_linear orthogonal_transformation orthogonal_transformation_bij orthogonal_transformation_inj)
-
-lemma  orthogonal_transformation_norm:
-  "orthogonal_transformation f \<Longrightarrow> norm (f x) = norm x"
-  by (metis orthogonal_transformation)
-
-lemma  orthogonal_matrix: "orthogonal_matrix (Q:: real ^'n^'n) \<longleftrightarrow> transpose Q ** Q = mat 1"
-  by (metis matrix_left_right_inverse orthogonal_matrix_def)
-
-lemma  orthogonal_matrix_id: "orthogonal_matrix (mat 1 :: _^'n^'n)"
-  by (simp add: orthogonal_matrix_def)
-
-lemma  orthogonal_matrix_mul:
-  fixes A :: "real ^'n^'n"
-  assumes  "orthogonal_matrix A" "orthogonal_matrix B"
-  shows "orthogonal_matrix(A ** B)"
-  using assms
-  by (simp add: orthogonal_matrix matrix_transpose_mul matrix_left_right_inverse matrix_mul_assoc)
-
-proposition  orthogonal_transformation_matrix:
-  fixes f:: "real^'n \<Rightarrow> real^'n"
-  shows "orthogonal_transformation f \<longleftrightarrow> linear f \<and> orthogonal_matrix(matrix f)"
-  (is "?lhs \<longleftrightarrow> ?rhs")
-proof -
-  let ?mf = "matrix f"
-  let ?ot = "orthogonal_transformation f"
-  let ?U = "UNIV :: 'n set"
-  have fU: "finite ?U" by simp
-  let ?m1 = "mat 1 :: real ^'n^'n"
-  {
-    assume ot: ?ot
-    from ot have lf: "Vector_Spaces.linear (*s) (*s) f" and fd: "\<And>v w. f v \<bullet> f w = v \<bullet> w"
-      unfolding orthogonal_transformation_def orthogonal_matrix linear_def scalar_mult_eq_scaleR
-      by blast+
-    {
-      fix i j
-      let ?A = "transpose ?mf ** ?mf"
-      have th0: "\<And>b (x::'a::comm_ring_1). (if b then 1 else 0)*x = (if b then x else 0)"
-        "\<And>b (x::'a::comm_ring_1). x*(if b then 1 else 0) = (if b then x else 0)"
-        by simp_all
-      from fd[of "axis i 1" "axis j 1",
-        simplified matrix_works[OF lf, symmetric] dot_matrix_vector_mul]
-      have "?A$i$j = ?m1 $ i $ j"
-        by (simp add: inner_vec_def matrix_matrix_mult_def columnvector_def rowvector_def
-            th0 sum.delta[OF fU] mat_def axis_def)
-    }
-    then have "orthogonal_matrix ?mf"
-      unfolding orthogonal_matrix
-      by vector
-    with lf have ?rhs
-      unfolding linear_def scalar_mult_eq_scaleR
-      by blast
-  }
-  moreover
-  {
-    assume lf: "Vector_Spaces.linear (*s) (*s) f" and om: "orthogonal_matrix ?mf"
-    from lf om have ?lhs
-      unfolding orthogonal_matrix_def norm_eq orthogonal_transformation
-      apply (simp only: matrix_works[OF lf, symmetric] dot_matrix_vector_mul)
-      apply (simp add: dot_matrix_product linear_def scalar_mult_eq_scaleR)
-      done
-  }
-  ultimately show ?thesis
-    by (auto simp: linear_def scalar_mult_eq_scaleR)
-qed
-
-theorem  det_orthogonal_matrix:
-  fixes Q:: "'a::linordered_idom^'n^'n"
-  assumes oQ: "orthogonal_matrix Q"
-  shows "det Q = 1 \<or> det Q = - 1"
-proof -
-  have "Q ** transpose Q = mat 1"
-    by (metis oQ orthogonal_matrix_def)
-  then have "det (Q ** transpose Q) = det (mat 1:: 'a^'n^'n)"
-    by simp
-  then have "det Q * det Q = 1"
-    by (simp add: det_mul)
-  then show ?thesis
-    by (simp add: square_eq_1_iff)
-qed
-
-lemma  orthogonal_transformation_det [simp]:
-  fixes f :: "real^'n \<Rightarrow> real^'n"
-  shows "orthogonal_transformation f \<Longrightarrow> \<bar>det (matrix f)\<bar> = 1"
-  using det_orthogonal_matrix orthogonal_transformation_matrix by fastforce
-
-
-subsection%important  \<open>Linearity of scaling, and hence isometry, that preserves origin\<close>
-
-lemma  scaling_linear:
-  fixes f :: "'a::real_inner \<Rightarrow> 'a::real_inner"
-  assumes f0: "f 0 = 0"
-    and fd: "\<forall>x y. dist (f x) (f y) = c * dist x y"
-  shows "linear f"
-proof -
-  {
-    fix v w
-    have "norm (f x) = c * norm x" for x
-      by (metis dist_0_norm f0 fd)
-    then have "f v \<bullet> f w = c\<^sup>2 * (v \<bullet> w)"
-      unfolding dot_norm_neg dist_norm[symmetric]
-      by (simp add: fd power2_eq_square field_simps)
-  }
-  then show ?thesis
-    unfolding linear_iff vector_eq[where 'a="'a"] scalar_mult_eq_scaleR
-    by (simp add: inner_add field_simps)
-qed
-
-lemma  isometry_linear:
-  "f (0::'a::real_inner) = (0::'a) \<Longrightarrow> \<forall>x y. dist(f x) (f y) = dist x y \<Longrightarrow> linear f"
-  by (rule scaling_linear[where c=1]) simp_all
-
-text \<open>Hence another formulation of orthogonal transformation\<close>
-
-lemma orthogonal_transformation_isometry:
-  "orthogonal_transformation f \<longleftrightarrow> f(0::'a::real_inner) = (0::'a) \<and> (\<forall>x y. dist(f x) (f y) = dist x y)"
-  unfolding orthogonal_transformation
-  apply (auto simp: linear_0 isometry_linear)
-   apply (metis (no_types, hide_lams) dist_norm linear_diff)
-  by (metis dist_0_norm)
-
-
-lemma  image_orthogonal_transformation_ball:
-  fixes f :: "'a::euclidean_space \<Rightarrow> 'a"
-  assumes "orthogonal_transformation f"
-  shows "f ` ball x r = ball (f x) r"
-proof (intro equalityI subsetI)
-  fix y assume "y \<in> f ` ball x r"
-  with assms show "y \<in> ball (f x) r"
-    by (auto simp: orthogonal_transformation_isometry)
-next
-  fix y assume y: "y \<in> ball (f x) r"
-  then obtain z where z: "y = f z"
-    using assms orthogonal_transformation_surj by blast
-  with y assms show "y \<in> f ` ball x r"
-    by (auto simp: orthogonal_transformation_isometry)
-qed
-
-lemma  image_orthogonal_transformation_cball:
-  fixes f :: "'a::euclidean_space \<Rightarrow> 'a"
-  assumes "orthogonal_transformation f"
-  shows "f ` cball x r = cball (f x) r"
-proof (intro equalityI subsetI)
-  fix y assume "y \<in> f ` cball x r"
-  with assms show "y \<in> cball (f x) r"
-    by (auto simp: orthogonal_transformation_isometry)
-next
-  fix y assume y: "y \<in> cball (f x) r"
-  then obtain z where z: "y = f z"
-    using assms orthogonal_transformation_surj by blast
-  with y assms show "y \<in> f ` cball x r"
-    by (auto simp: orthogonal_transformation_isometry)
-qed
-
-subsection%important \<open> We can find an orthogonal matrix taking any unit vector to any other\<close>
-
-lemma  orthogonal_matrix_transpose [simp]:
-     "orthogonal_matrix(transpose A) \<longleftrightarrow> orthogonal_matrix A"
-  by (auto simp: orthogonal_matrix_def)
-
-lemma  orthogonal_matrix_orthonormal_columns:
-  fixes A :: "real^'n^'n"
-  shows "orthogonal_matrix A \<longleftrightarrow>
-          (\<forall>i. norm(column i A) = 1) \<and>
-          (\<forall>i j. i \<noteq> j \<longrightarrow> orthogonal (column i A) (column j A))"
-  by (auto simp: orthogonal_matrix matrix_mult_transpose_dot_column vec_eq_iff mat_def norm_eq_1 orthogonal_def)
-
-lemma  orthogonal_matrix_orthonormal_rows:
-  fixes A :: "real^'n^'n"
-  shows "orthogonal_matrix A \<longleftrightarrow>
-          (\<forall>i. norm(row i A) = 1) \<and>
-          (\<forall>i j. i \<noteq> j \<longrightarrow> orthogonal (row i A) (row j A))"
-  using orthogonal_matrix_orthonormal_columns [of "transpose A"] by simp
-
-theorem  orthogonal_matrix_exists_basis:
-  fixes a :: "real^'n"
-  assumes "norm a = 1"
-  obtains A where "orthogonal_matrix A" "A *v (axis k 1) = a"
-proof -
-  obtain S where "a \<in> S" "pairwise orthogonal S" and noS: "\<And>x. x \<in> S \<Longrightarrow> norm x = 1"
-   and "independent S" "card S = CARD('n)" "span S = UNIV"
-    using vector_in_orthonormal_basis assms by force
-  then obtain f0 where "bij_betw f0 (UNIV::'n set) S"
-    by (metis finite_class.finite_UNIV finite_same_card_bij finiteI_independent)
-  then obtain f where f: "bij_betw f (UNIV::'n set) S" and a: "a = f k"
-    using bij_swap_iff [of k "inv f0 a" f0]
-    by (metis UNIV_I \<open>a \<in> S\<close> bij_betw_inv_into_right bij_betw_swap_iff swap_apply1)
-  show thesis
-  proof
-    have [simp]: "\<And>i. norm (f i) = 1"
-      using bij_betwE [OF \<open>bij_betw f UNIV S\<close>] by (blast intro: noS)
-    have [simp]: "\<And>i j. i \<noteq> j \<Longrightarrow> orthogonal (f i) (f j)"
-      using \<open>pairwise orthogonal S\<close> \<open>bij_betw f UNIV S\<close>
-      by (auto simp: pairwise_def bij_betw_def inj_on_def)
-    show "orthogonal_matrix (\<chi> i j. f j $ i)"
-      by (simp add: orthogonal_matrix_orthonormal_columns column_def)
-    show "(\<chi> i j. f j $ i) *v axis k 1 = a"
-      by (simp add: matrix_vector_mult_def axis_def a if_distrib cong: if_cong)
-  qed
-qed
-
-lemma  orthogonal_transformation_exists_1:
-  fixes a b :: "real^'n"
-  assumes "norm a = 1" "norm b = 1"
-  obtains f where "orthogonal_transformation f" "f a = b"
-proof -
-  obtain k::'n where True
-    by simp
-  obtain A B where AB: "orthogonal_matrix A" "orthogonal_matrix B" and eq: "A *v (axis k 1) = a" "B *v (axis k 1) = b"
-    using orthogonal_matrix_exists_basis assms by metis
-  let ?f = "\<lambda>x. (B ** transpose A) *v x"
-  show thesis
-  proof
-    show "orthogonal_transformation ?f"
-      by (subst orthogonal_transformation_matrix)
-        (auto simp: AB orthogonal_matrix_mul)
-  next
-    show "?f a = b"
-      using \<open>orthogonal_matrix A\<close> unfolding orthogonal_matrix_def
-      by (metis eq matrix_mul_rid matrix_vector_mul_assoc)
-  qed
-qed
-
-theorem  orthogonal_transformation_exists:
-  fixes a b :: "real^'n"
-  assumes "norm a = norm b"
-  obtains f where "orthogonal_transformation f" "f a = b"
-proof (cases "a = 0 \<or> b = 0")
-  case True
-  with assms show ?thesis
-    using that by force
-next
-  case False
-  then obtain f where f: "orthogonal_transformation f" and eq: "f (a /\<^sub>R norm a) = (b /\<^sub>R norm b)"
-    by (auto intro: orthogonal_transformation_exists_1 [of "a /\<^sub>R norm a" "b /\<^sub>R norm b"])
-  show ?thesis
-  proof
-    interpret linear f
-      using f by (simp add: orthogonal_transformation_linear)
-    have "f a /\<^sub>R norm a = f (a /\<^sub>R norm a)"
-      by (simp add: scale)
-    also have "\<dots> = b /\<^sub>R norm a"
-      by (simp add: eq assms [symmetric])
-    finally show "f a = b"
-      using False by auto
-  qed (use f in auto)
-qed
-
-
-subsection%important  \<open>Can extend an isometry from unit sphere\<close>
-
-lemma  isometry_sphere_extend:
-  fixes f:: "'a::real_inner \<Rightarrow> 'a"
-  assumes f1: "\<And>x. norm x = 1 \<Longrightarrow> norm (f x) = 1"
-    and fd1: "\<And>x y. \<lbrakk>norm x = 1; norm y = 1\<rbrakk> \<Longrightarrow> dist (f x) (f y) = dist x y"
-  shows "\<exists>g. orthogonal_transformation g \<and> (\<forall>x. norm x = 1 \<longrightarrow> g x = f x)"
-proof -
-  {
-    fix x y x' y' u v u' v' :: "'a"
-    assume H: "x = norm x *\<^sub>R u" "y = norm y *\<^sub>R v"
-              "x' = norm x *\<^sub>R u'" "y' = norm y *\<^sub>R v'"
-      and J: "norm u = 1" "norm u' = 1" "norm v = 1" "norm v' = 1" "norm(u' - v') = norm(u - v)"
-    then have *: "u \<bullet> v = u' \<bullet> v' + v' \<bullet> u' - v \<bullet> u "
-      by (simp add: norm_eq norm_eq_1 inner_add inner_diff)
-    have "norm (norm x *\<^sub>R u' - norm y *\<^sub>R v') = norm (norm x *\<^sub>R u - norm y *\<^sub>R v)"
-      using J by (simp add: norm_eq norm_eq_1 inner_diff * field_simps)
-    then have "norm(x' - y') = norm(x - y)"
-      using H by metis
-  }
-  note norm_eq = this
-  let ?g = "\<lambda>x. if x = 0 then 0 else norm x *\<^sub>R f (x /\<^sub>R norm x)"
-  have thfg: "?g x = f x" if "norm x = 1" for x
-    using that by auto
-  have thd: "dist (?g x) (?g y) = dist x y" for x y
-  proof (cases "x=0 \<or> y=0")
-    case False
-    show "dist (?g x) (?g y) = dist x y"
-      unfolding dist_norm
-    proof (rule norm_eq)
-      show "x = norm x *\<^sub>R (x /\<^sub>R norm x)" "y = norm y *\<^sub>R (y /\<^sub>R norm y)"
-           "norm (f (x /\<^sub>R norm x)) = 1" "norm (f (y /\<^sub>R norm y)) = 1"
-        using False f1 by auto
-    qed (use False in \<open>auto simp: field_simps intro: f1 fd1[unfolded dist_norm]\<close>)
-  qed (auto simp: f1)
-  show ?thesis
-    unfolding orthogonal_transformation_isometry
-    by (rule exI[where x= ?g]) (metis thfg thd)
-qed
-
-subsection%important  \<open>Rotation, reflection, rotoinversion\<close>
-
-definition%important  "rotation_matrix Q \<longleftrightarrow> orthogonal_matrix Q \<and> det Q = 1"
-definition%important  "rotoinversion_matrix Q \<longleftrightarrow> orthogonal_matrix Q \<and> det Q = - 1"
-
-lemma  orthogonal_rotation_or_rotoinversion:
-  fixes Q :: "'a::linordered_idom^'n^'n"
-  shows " orthogonal_matrix Q \<longleftrightarrow> rotation_matrix Q \<or> rotoinversion_matrix Q"
-  by (metis rotoinversion_matrix_def rotation_matrix_def det_orthogonal_matrix)
-
-text \<open>Explicit formulas for low dimensions\<close>
-
-lemma  prod_neutral_const: "prod f {(1::nat)..1} = f 1"
-  by simp
-
-lemma  prod_2: "prod f {(1::nat)..2} = f 1 * f 2"
-  by (simp add: eval_nat_numeral atLeastAtMostSuc_conv mult.commute)
-
-lemma  prod_3: "prod f {(1::nat)..3} = f 1 * f 2 * f 3"
-  by (simp add: eval_nat_numeral atLeastAtMostSuc_conv mult.commute)
-
-lemma  det_1: "det (A::'a::comm_ring_1^1^1) = A$1$1"
-=======
 lemma%unimportant  det_1: "det (A::'a::comm_ring_1^1^1) = A$1$1"
->>>>>>> 94417e5c
   by (simp add: det_def sign_id)
 
-lemma  det_2: "det (A::'a::comm_ring_1^2^2) = A$1$1 * A$2$2 - A$1$2 * A$2$1"
+lemma%unimportant  det_2: "det (A::'a::comm_ring_1^2^2) = A$1$1 * A$2$2 - A$1$2 * A$2$1"
 proof -
   have f12: "finite {2::2}" "1 \<notin> {2::2}" by auto
   show ?thesis
@@ -1324,7 +954,7 @@
     by (simp add: sign_swap_id sign_id swap_id_eq)
 qed
 
-lemma  det_3:
+lemma%unimportant  det_3:
   "det (A::'a::comm_ring_1^3^3) =
     A$1$1 * A$2$2 * A$3$3 +
     A$1$2 * A$2$3 * A$3$1 +
@@ -1346,39 +976,9 @@
     by (simp add: sign_swap_id permutation_swap_id sign_compose sign_id swap_id_eq)
 qed
 
-lemma%important  det_orthogonal_matrix:
-  fixes Q:: "'a::linordered_idom^'n^'n"
-  assumes oQ: "orthogonal_matrix Q"
-  shows "det Q = 1 \<or> det Q = - 1"
-proof%unimportant -
-  have "Q ** transpose Q = mat 1"
-    by (metis oQ orthogonal_matrix_def)
-  then have "det (Q ** transpose Q) = det (mat 1:: 'a^'n^'n)"
-    by simp
-  then have "det Q * det Q = 1"
-    by (simp add: det_mul)
-  then show ?thesis
-    by (simp add: square_eq_1_iff)
-qed
-
-lemma%important  orthogonal_transformation_det [simp]:
-  fixes f :: "real^'n \<Rightarrow> real^'n"
-  shows "orthogonal_transformation f \<Longrightarrow> \<bar>det (matrix f)\<bar> = 1"
-  using%unimportant det_orthogonal_matrix orthogonal_transformation_matrix by fastforce
-
-subsection%important  \<open>Rotation, reflection, rotoinversion\<close>
-
-definition%important  "rotation_matrix Q \<longleftrightarrow> orthogonal_matrix Q \<and> det Q = 1"
-definition%important  "rotoinversion_matrix Q \<longleftrightarrow> orthogonal_matrix Q \<and> det Q = - 1"
-
-lemma%important  orthogonal_rotation_or_rotoinversion:
-  fixes Q :: "'a::linordered_idom^'n^'n"
-  shows " orthogonal_matrix Q \<longleftrightarrow> rotation_matrix Q \<or> rotoinversion_matrix Q"
-  by%unimportant (metis rotoinversion_matrix_def rotation_matrix_def det_orthogonal_matrix)
-
 text\<open> Slightly stronger results giving rotation, but only in two or more dimensions\<close>
 
-lemma  rotation_matrix_exists_basis:
+lemma%unimportant  rotation_matrix_exists_basis:
   fixes a :: "real^'n"
   assumes 2: "2 \<le> CARD('n)" and "norm a = 1"
   obtains A where "rotation_matrix A" "A *v (axis k 1) = a"
@@ -1394,10 +994,8 @@
     then show ?thesis
       using \<open>A *v axis k 1 = a\<close> that by auto
   next
-    from ex_card[OF 2] obtain h i::'n where "h \<noteq> i"
-      by (auto simp add: eval_nat_numeral card_Suc_eq)
-    then obtain j where "j \<noteq> k"
-      by (metis (full_types))
+    obtain j where "j \<noteq> k"
+      by (metis (full_types) 2 card_2_exists ex_card)
     let ?TA = "transpose A"
     let ?A = "\<chi> i. if i = j then - 1 *\<^sub>R (?TA $ i) else ?TA $i"
     assume "rotoinversion_matrix A"
@@ -1419,7 +1017,7 @@
   qed
 qed
 
-lemma  rotation_exists_1:
+lemma%unimportant  rotation_exists_1:
   fixes a :: "real^'n"
   assumes "2 \<le> CARD('n)" "norm a = 1" "norm b = 1"
   obtains f where "orthogonal_transformation f" "det(matrix f) = 1" "f a = b"
@@ -1442,7 +1040,7 @@
   qed
 qed
 
-lemma  rotation_exists:
+lemma%unimportant  rotation_exists:
   fixes a :: "real^'n"
   assumes 2: "2 \<le> CARD('n)" and eq: "norm a = norm b"
   obtains f where "orthogonal_transformation f" "det(matrix f) = 1" "f a = b"
@@ -1464,7 +1062,7 @@
   with f show thesis ..
 qed
 
-lemma  rotation_rightward_line:
+lemma%unimportant  rotation_rightward_line:
   fixes a :: "real^'n"
   obtains f where "orthogonal_transformation f" "2 \<le> CARD('n) \<Longrightarrow> det(matrix f) = 1"
                   "f(norm a *\<^sub>R axis k 1) = a"
