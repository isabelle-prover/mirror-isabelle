(*  Title:      HOL/Tools/Predicate_Compile/predicate_compile_core.ML
    Author:     Lukas Bulwahn, TU Muenchen

A compiler from predicates specified by intro/elim rules to equations.
*)

signature PREDICATE_COMPILE_CORE =
sig
  val setup : theory -> theory
  val code_pred : Predicate_Compile_Aux.options -> string -> Proof.context -> Proof.state
  val code_pred_cmd : Predicate_Compile_Aux.options -> string -> Proof.context -> Proof.state
  val values_cmd : string list -> Predicate_Compile_Aux.smode option list option
    -> int option * (bool * bool) -> int -> string -> Toplevel.state -> unit
  val register_predicate : (string * thm list * thm * int) -> theory -> theory
  val register_intros : string * thm list -> theory -> theory
  val is_registered : theory -> string -> bool
  val predfun_intro_of: theory -> string -> Predicate_Compile_Aux.mode -> thm
  val predfun_elim_of: theory -> string -> Predicate_Compile_Aux.mode -> thm
  val predfun_name_of: theory -> string -> Predicate_Compile_Aux.mode -> string
  val all_preds_of : theory -> string list
  val modes_of: theory -> string -> Predicate_Compile_Aux.mode list
  val depth_limited_modes_of: theory -> string -> Predicate_Compile_Aux.mode list
  val depth_limited_function_name_of : theory -> string -> Predicate_Compile_Aux.mode -> string
  val random_modes_of: theory -> string -> Predicate_Compile_Aux.mode list
  val random_function_name_of : theory -> string -> Predicate_Compile_Aux.mode -> string
  val all_modes_of : theory -> (string * Predicate_Compile_Aux.mode list) list
  val all_random_modes_of : theory -> (string * Predicate_Compile_Aux.mode list) list
  val intros_of : theory -> string -> thm list
  val nparams_of : theory -> string -> int
  val add_intro : thm -> theory -> theory
  val set_elim : thm -> theory -> theory
  val set_nparams : string -> int -> theory -> theory
  val print_stored_rules : theory -> unit
  val print_all_modes : theory -> unit
  val mk_casesrule : Proof.context -> term -> int -> thm list -> term
  val eval_ref : (unit -> term Predicate.pred) option Unsynchronized.ref
  val random_eval_ref : (unit -> int * int -> term Predicate.pred * (int * int))
    option Unsynchronized.ref
  val code_pred_intros_attrib : attribute
  (* used by Quickcheck_Generator *) 
  (* temporary for testing of the compilation *)
  datatype compilation_funs = CompilationFuns of {
    mk_predT : typ -> typ,
    dest_predT : typ -> typ,
    mk_bot : typ -> term,
    mk_single : term -> term,
    mk_bind : term * term -> term,
    mk_sup : term * term -> term,
    mk_if : term -> term,
    mk_not : term -> term,
    mk_map : typ -> typ -> term -> term -> term
  };
  val pred_compfuns : compilation_funs
  val randompred_compfuns : compilation_funs
  val add_equations : Predicate_Compile_Aux.options -> string list -> theory -> theory
  val add_quickcheck_equations : Predicate_Compile_Aux.options -> string list -> theory -> theory
  val add_depth_limited_equations : Predicate_Compile_Aux.options
    -> string list -> theory -> theory
  val mk_tracing : string -> term -> term
end;

structure Predicate_Compile_Core : PREDICATE_COMPILE_CORE =
struct

open Predicate_Compile_Aux;

(** auxiliary **)

(* debug stuff *)

fun print_tac s = Seq.single;

fun print_tac' options s = 
  if show_proof_trace options then Tactical.print_tac s else Seq.single;

fun debug_tac msg = Seq.single; (* (fn st => (Output.tracing msg; Seq.single st)); *)

datatype assertion = Max_number_of_subgoals of int
fun assert_tac (Max_number_of_subgoals i) st =
  if (nprems_of st <= i) then Seq.single st
  else error ("assert_tac: Numbers of subgoals mismatch at goal state :"
    ^ "\n" ^ Pretty.string_of (Pretty.chunks
      (Goal_Display.pretty_goals_without_context (! Goal_Display.goals_limit) st)));

(* reference to preprocessing of InductiveSet package *)

val ind_set_codegen_preproc = (fn thy => I) (*Inductive_Set.codegen_preproc;*)

(** fundamentals **)

(* syntactic operations *)

fun mk_eq (x, xs) =
  let fun mk_eqs _ [] = []
        | mk_eqs a (b::cs) =
            HOLogic.mk_eq (Free (a, fastype_of b), b) :: mk_eqs a cs
  in mk_eqs x xs end;

fun mk_scomp (t, u) =
  let
    val T = fastype_of t
    val U = fastype_of u
    val [A] = binder_types T
    val D = body_type U 
  in 
    Const (@{const_name "scomp"}, T --> U --> A --> D) $ t $ u
  end;

fun dest_funT (Type ("fun",[S, T])) = (S, T)
  | dest_funT T = raise TYPE ("dest_funT", [T], [])
 
fun mk_fun_comp (t, u) =
  let
    val (_, B) = dest_funT (fastype_of t)
    val (C, A) = dest_funT (fastype_of u)
  in
    Const(@{const_name "Fun.comp"}, (A --> B) --> (C --> A) --> C --> B) $ t $ u
  end;

fun dest_randomT (Type ("fun", [@{typ Random.seed},
  Type ("*", [Type ("*", [T, @{typ "unit => Code_Evaluation.term"}]) ,@{typ Random.seed}])])) = T
  | dest_randomT T = raise TYPE ("dest_randomT", [T], [])

fun mk_tracing s t =
  Const(@{const_name Code_Evaluation.tracing},
    @{typ String.literal} --> (fastype_of t) --> (fastype_of t)) $ (HOLogic.mk_literal s) $ t

(* destruction of intro rules *)

(* FIXME: look for other place where this functionality was used before *)
fun strip_intro_concl nparams intro = let
  val _ $ u = Logic.strip_imp_concl intro
  val (pred, all_args) = strip_comb u
  val (params, args) = chop nparams all_args
in (pred, (params, args)) end

(** data structures **)

(* new datatype for modes: *)
(*
datatype instantiation = Input | Output
type arg_mode = Tuple of instantiation list | Atom of instantiation | HigherOrderMode of mode
type mode = arg_mode list
type tmode = Mode of mode * 
*)

fun gen_split_smode (mk_tuple, strip_tuple) smode ts =
  let
    fun split_tuple' _ _ [] = ([], [])
    | split_tuple' is i (t::ts) =
      (if i mem is then apfst else apsnd) (cons t)
        (split_tuple' is (i+1) ts)
    fun split_tuple is t = split_tuple' is 1 (strip_tuple t)
    fun split_smode' _ _ [] = ([], [])
      | split_smode' smode i (t::ts) =
        (if i mem (map fst smode) then
          case (the (AList.lookup (op =) smode i)) of
            NONE => apfst (cons t)
            | SOME is =>
              let
                val (ts1, ts2) = split_tuple is t
                fun cons_tuple ts = if null ts then I else cons (mk_tuple ts)
                in (apfst (cons_tuple ts1)) o (apsnd (cons_tuple ts2)) end
          else apsnd (cons t))
        (split_smode' smode (i+1) ts)
  in split_smode' smode 1 ts end

fun split_smode smode ts = gen_split_smode (HOLogic.mk_tuple, HOLogic.strip_tuple) smode ts
fun split_smodeT smode ts = gen_split_smode (HOLogic.mk_tupleT, HOLogic.strip_tupleT) smode ts

fun gen_split_mode split_smode (iss, is) ts =
  let
    val (t1, t2) = chop (length iss) ts 
  in (t1, split_smode is t2) end

fun split_mode (iss, is) ts = gen_split_mode split_smode (iss, is) ts
fun split_modeT (iss, is) ts = gen_split_mode split_smodeT (iss, is) ts

datatype indprem = Prem of term list * term | Negprem of term list * term | Sidecond of term
  | Generator of (string * typ);

type moded_clause = term list * (indprem * tmode) list
type 'a pred_mode_table = (string * (mode * 'a) list) list

datatype predfun_data = PredfunData of {
  name : string,
  definition : thm,
  intro : thm,
  elim : thm
};

fun rep_predfun_data (PredfunData data) = data;
fun mk_predfun_data (name, definition, intro, elim) =
  PredfunData {name = name, definition = definition, intro = intro, elim = elim}

datatype function_data = FunctionData of {
  name : string,
  equation : thm option (* is not used at all? *)
};

fun rep_function_data (FunctionData data) = data;
fun mk_function_data (name, equation) =
  FunctionData {name = name, equation = equation}

datatype pred_data = PredData of {
  intros : thm list,
  elim : thm option,
  nparams : int,
  functions : bool * (mode * predfun_data) list,
  random_functions : bool * (mode * function_data) list,
  depth_limited_functions : bool * (mode * function_data) list,
  annotated_functions : bool * (mode * function_data) list
};

fun rep_pred_data (PredData data) = data;
fun mk_pred_data ((intros, elim, nparams),
  (functions, random_functions, depth_limited_functions, annotated_functions)) =
  PredData {intros = intros, elim = elim, nparams = nparams,
    functions = functions, random_functions = random_functions,
    depth_limited_functions = depth_limited_functions, annotated_functions = annotated_functions}
fun map_pred_data f (PredData {intros, elim, nparams,
  functions, random_functions, depth_limited_functions, annotated_functions}) =
  mk_pred_data (f ((intros, elim, nparams), (functions, random_functions,
    depth_limited_functions, annotated_functions)))

fun eq_option eq (NONE, NONE) = true
  | eq_option eq (SOME x, SOME y) = eq (x, y)
  | eq_option eq _ = false

fun eq_pred_data (PredData d1, PredData d2) = 
  eq_list (Thm.eq_thm) (#intros d1, #intros d2) andalso
  eq_option (Thm.eq_thm) (#elim d1, #elim d2) andalso
  #nparams d1 = #nparams d2

structure PredData = TheoryDataFun
(
  type T = pred_data Graph.T;
  val empty = Graph.empty;
  val copy = I;
  val extend = I;
  fun merge _ = Graph.merge eq_pred_data;
);

(* queries *)

fun lookup_pred_data thy name =
  Option.map rep_pred_data (try (Graph.get_node (PredData.get thy)) name)

fun the_pred_data thy name = case lookup_pred_data thy name
 of NONE => error ("No such predicate " ^ quote name)  
  | SOME data => data;

val is_registered = is_some oo lookup_pred_data 

val all_preds_of = Graph.keys o PredData.get

fun intros_of thy = map (Thm.transfer thy) o #intros o the_pred_data thy

fun the_elim_of thy name = case #elim (the_pred_data thy name)
 of NONE => error ("No elimination rule for predicate " ^ quote name)
  | SOME thm => Thm.transfer thy thm 
  
val has_elim = is_some o #elim oo the_pred_data;

val nparams_of = #nparams oo the_pred_data

val modes_of = (map fst) o snd o #functions oo the_pred_data

fun all_modes_of thy = map (fn name => (name, modes_of thy name)) (all_preds_of thy) 

val defined_functions = fst o #functions oo the_pred_data

fun lookup_predfun_data thy name mode =
  Option.map rep_predfun_data
    (AList.lookup (op =) (snd (#functions (the_pred_data thy name))) mode)

fun the_predfun_data thy name mode = case lookup_predfun_data thy name mode
  of NONE => error ("No function defined for mode " ^ string_of_mode mode ^
    " of predicate " ^ name)
   | SOME data => data;

val predfun_name_of = #name ooo the_predfun_data

val predfun_definition_of = #definition ooo the_predfun_data

val predfun_intro_of = #intro ooo the_predfun_data

val predfun_elim_of = #elim ooo the_predfun_data

fun lookup_random_function_data thy name mode =
  Option.map rep_function_data
  (AList.lookup (op =) (snd (#random_functions (the_pred_data thy name))) mode)

fun the_random_function_data thy name mode = case lookup_random_function_data thy name mode of
     NONE => error ("No random function defined for mode " ^ string_of_mode mode ^
       " of predicate " ^ name)
   | SOME data => data

val random_function_name_of = #name ooo the_random_function_data

val random_modes_of = (map fst) o snd o #random_functions oo the_pred_data

val defined_random_functions = fst o #random_functions oo the_pred_data

fun all_random_modes_of thy =
  map (fn name => (name, random_modes_of thy name)) (all_preds_of thy) 

fun lookup_depth_limited_function_data thy name mode =
  Option.map rep_function_data
    (AList.lookup (op =) (snd (#depth_limited_functions (the_pred_data thy name))) mode)

fun the_depth_limited_function_data thy name mode =
  case lookup_depth_limited_function_data thy name mode of
    NONE => error ("No depth-limited function defined for mode " ^ string_of_mode mode
      ^ " of predicate " ^ name)
   | SOME data => data

val depth_limited_function_name_of = #name ooo the_depth_limited_function_data

val depth_limited_modes_of = (map fst) o snd o #depth_limited_functions oo the_pred_data

val defined_depth_limited_functions = fst o #depth_limited_functions oo the_pred_data

fun lookup_annotated_function_data thy name mode =
  Option.map rep_function_data
    (AList.lookup (op =) (snd (#annotated_functions (the_pred_data thy name))) mode)

fun the_annotated_function_data thy name mode = case lookup_annotated_function_data thy name mode
  of NONE => error ("No annotated function defined for mode " ^ string_of_mode mode
    ^ " of predicate " ^ name)
   | SOME data => data

val annotated_function_name_of = #name ooo the_annotated_function_data

val annotated_modes_of = (map fst) o snd o #annotated_functions oo the_pred_data

val defined_annotated_functions = fst o #annotated_functions oo the_pred_data

(* diagnostic display functions *)

fun print_modes options modes =
  if show_modes options then
    tracing ("Inferred modes:\n" ^
      cat_lines (map (fn (s, ms) => s ^ ": " ^ commas (map
        string_of_mode ms)) modes))
  else ()

fun print_pred_mode_table string_of_entry thy pred_mode_table =
  let
    fun print_mode pred (mode, entry) =  "mode : " ^ (string_of_mode mode)
      ^ (string_of_entry pred mode entry)  
    fun print_pred (pred, modes) =
      "predicate " ^ pred ^ ": " ^ cat_lines (map (print_mode pred) modes)
    val _ = tracing (cat_lines (map print_pred pred_mode_table))
  in () end;

fun string_of_prem thy (Prem (ts, p)) =
    (Syntax.string_of_term_global thy (list_comb (p, ts))) ^ "(premise)"
  | string_of_prem thy (Negprem (ts, p)) =
    (Syntax.string_of_term_global thy (HOLogic.mk_not (list_comb (p, ts)))) ^ "(negative premise)"
  | string_of_prem thy (Sidecond t) =
    (Syntax.string_of_term_global thy t) ^ "(sidecondition)"
  | string_of_prem thy _ = error "string_of_prem: unexpected input"

fun string_of_moded_prem thy (Prem (ts, p), tmode) =
    (Syntax.string_of_term_global thy (list_comb (p, ts))) ^
    "(" ^ (string_of_tmode tmode) ^ ")"
  | string_of_moded_prem thy (Generator (v, T), _) =
    "Generator for " ^ v ^ " of Type " ^ (Syntax.string_of_typ_global thy T)
  | string_of_moded_prem thy (Negprem (ts, p), Mode (_, is, _)) =
    (Syntax.string_of_term_global thy (list_comb (p, ts))) ^
    "(negative mode: " ^ string_of_smode is ^ ")"
  | string_of_moded_prem thy (Sidecond t, Mode (_, is, _)) =
    (Syntax.string_of_term_global thy t) ^
    "(sidecond mode: " ^ string_of_smode is ^ ")"    
  | string_of_moded_prem _ _ = error "string_of_moded_prem: unimplemented"

fun print_moded_clauses thy =
  let
    fun string_of_clause pred mode clauses =
      cat_lines (map (fn (ts, prems) => (space_implode " --> "
        (map (string_of_moded_prem thy) prems)) ^ " --> " ^ pred ^ " "
        ^ (space_implode " " (map (Syntax.string_of_term_global thy) ts))) clauses)
  in print_pred_mode_table string_of_clause thy end;

fun string_of_clause thy pred (ts, prems) =
  (space_implode " --> "
  (map (string_of_prem thy) prems)) ^ " --> " ^ pred ^ " "
   ^ (space_implode " " (map (Syntax.string_of_term_global thy) ts))

fun print_compiled_terms options thy =
  if show_compilation options then
    print_pred_mode_table (fn _ => fn _ => Syntax.string_of_term_global thy) thy
  else K ()

fun print_stored_rules thy =
  let
    val preds = (Graph.keys o PredData.get) thy
    fun print pred () = let
      val _ = writeln ("predicate: " ^ pred)
      val _ = writeln ("number of parameters: " ^ string_of_int (nparams_of thy pred))
      val _ = writeln ("introrules: ")
      val _ = fold (fn thm => fn u => writeln (Display.string_of_thm_global thy thm))
        (rev (intros_of thy pred)) ()
    in
      if (has_elim thy pred) then
        writeln ("elimrule: " ^ Display.string_of_thm_global thy (the_elim_of thy pred))
      else
        writeln ("no elimrule defined")
    end
  in
    fold print preds ()
  end;

fun print_all_modes thy =
  let
    val _ = writeln ("Inferred modes:")
    fun print (pred, modes) u =
      let
        val _ = writeln ("predicate: " ^ pred)
        val _ = writeln ("modes: " ^ (commas (map string_of_mode modes)))
      in u end  
  in
    fold print (all_modes_of thy) ()
  end

(* validity checks *)

fun check_expected_modes (options : Predicate_Compile_Aux.options) modes =
  case expected_modes options of
    SOME (s, ms) => (case AList.lookup (op =) modes s of
      SOME modes =>
        if not (eq_set (op =) (ms, modes)) then
          error ("expected modes were not inferred:\n"
          ^ "inferred modes for " ^ s ^ ": " ^ commas (map string_of_mode modes)
          ^ "\n expected modes for " ^ s ^ ": " ^ commas (map string_of_mode ms))
        else ()
      | NONE => ())
  | NONE => ()

(* importing introduction rules *)

fun unify_consts thy cs intr_ts =
  (let
     val add_term_consts_2 = fold_aterms (fn Const c => insert (op =) c | _ => I);
     fun varify (t, (i, ts)) =
       let val t' = map_types (Logic.incr_tvar (i + 1)) (#2 (Type.varify [] t))
       in (maxidx_of_term t', t'::ts) end;
     val (i, cs') = List.foldr varify (~1, []) cs;
     val (i', intr_ts') = List.foldr varify (i, []) intr_ts;
     val rec_consts = fold add_term_consts_2 cs' [];
     val intr_consts = fold add_term_consts_2 intr_ts' [];
     fun unify (cname, cT) =
       let val consts = map snd (filter (fn c => fst c = cname) intr_consts)
       in fold (Sign.typ_unify thy) ((replicate (length consts) cT) ~~ consts) end;
     val (env, _) = fold unify rec_consts (Vartab.empty, i');
     val subst = map_types (Envir.norm_type env)
   in (map subst cs', map subst intr_ts')
   end) handle Type.TUNIFY =>
     (warning "Occurrences of recursive constant have non-unifiable types"; (cs, intr_ts));

fun import_intros inp_pred nparams [] ctxt =
  let
    val ([outp_pred], ctxt') = Variable.import_terms false [inp_pred] ctxt
    val (paramTs, _) = chop nparams (binder_types (fastype_of outp_pred))
    val (param_names, ctxt'') = Variable.variant_fixes (map (fn i => "p" ^ (string_of_int i))
      (1 upto nparams)) ctxt'
    val params = map Free (param_names ~~ paramTs)
    in (((outp_pred, params), []), ctxt') end
  | import_intros inp_pred nparams (th :: ths) ctxt =
    let
      val ((_, [th']), ctxt') = Variable.import false [th] ctxt
      val thy = ProofContext.theory_of ctxt'
      val (pred, (params, args)) = strip_intro_concl nparams (prop_of th')
      val ho_args = filter (is_predT o fastype_of) args
      fun subst_of (pred', pred) =
        let
          val subst = Sign.typ_match thy (fastype_of pred', fastype_of pred) Vartab.empty
        in map (fn (indexname, (s, T)) => ((indexname, s), T)) (Vartab.dest subst) end
      fun instantiate_typ th =
        let
          val (pred', _) = strip_intro_concl 0 (prop_of th)
          val _ = if not (fst (dest_Const pred) = fst (dest_Const pred')) then
            error "Trying to instantiate another predicate" else ()
        in Thm.certify_instantiate (subst_of (pred', pred), []) th end;
      fun instantiate_ho_args th =
        let
          val (_, (params', args')) = strip_intro_concl nparams (prop_of th)
          val ho_args' = map dest_Var (filter (is_predT o fastype_of) args')
        in Thm.certify_instantiate ([], map dest_Var params' ~~ params) th end
      val outp_pred =
        Term_Subst.instantiate (subst_of (inp_pred, pred), []) inp_pred
      val ((_, ths'), ctxt1) =
        Variable.import false (map (instantiate_typ #> instantiate_ho_args) ths) ctxt'
    in
      (((outp_pred, params), th' :: ths'), ctxt1)
    end

(* generation of case rules from user-given introduction rules *)

fun mk_casesrule ctxt pred nparams introrules =
  let
    val (((pred, params), intros_th), ctxt1) = import_intros pred nparams introrules ctxt
    val intros = map prop_of intros_th
    val ([propname], ctxt2) = Variable.variant_fixes ["thesis"] ctxt1
    val prop = HOLogic.mk_Trueprop (Free (propname, HOLogic.boolT))
    val (_, argsT) = chop nparams (binder_types (fastype_of pred))
    val (argnames, ctxt3) = Variable.variant_fixes
      (map (fn i => "a" ^ string_of_int i) (1 upto length argsT)) ctxt2
    val argvs = map2 (curry Free) argnames argsT
    fun mk_case intro =
      let
        val (_, (_, args)) = strip_intro_concl nparams intro
        val prems = Logic.strip_imp_prems intro
        val eqprems = map (HOLogic.mk_Trueprop o HOLogic.mk_eq) (argvs ~~ args)
        val frees = (fold o fold_aterms)
          (fn t as Free _ =>
              if member (op aconv) params t then I else insert (op aconv) t
           | _ => I) (args @ prems) []
      in fold Logic.all frees (Logic.list_implies (eqprems @ prems, prop)) end
    val assm = HOLogic.mk_Trueprop (list_comb (pred, params @ argvs))
    val cases = map mk_case intros
  in Logic.list_implies (assm :: cases, prop) end;

(** preprocessing rules **)  

fun imp_prems_conv cv ct =
  case Thm.term_of ct of
    Const ("==>", _) $ _ $ _ => Conv.combination_conv (Conv.arg_conv cv) (imp_prems_conv cv) ct
  | _ => Conv.all_conv ct

fun Trueprop_conv cv ct =
  case Thm.term_of ct of
    Const ("Trueprop", _) $ _ => Conv.arg_conv cv ct  
  | _ => error "Trueprop_conv"

fun preprocess_intro thy rule =
  Conv.fconv_rule
    (imp_prems_conv
      (Trueprop_conv (Conv.try_conv (Conv.rewr_conv (Thm.symmetric @{thm Predicate.eq_is_eq})))))
    (Thm.transfer thy rule)

fun preprocess_elim thy nparams elimrule =
  let
    fun replace_eqs (Const ("Trueprop", _) $ (Const ("op =", T) $ lhs $ rhs)) =
       HOLogic.mk_Trueprop (Const (@{const_name Predicate.eq}, T) $ lhs $ rhs)
     | replace_eqs t = t
    val ctxt = ProofContext.init thy
    val ((_, [elimrule]), ctxt') = Variable.import false [elimrule] ctxt
    val prems = Thm.prems_of elimrule
    val nargs = length (snd (strip_comb (HOLogic.dest_Trueprop (hd prems)))) - nparams
    fun preprocess_case t =
      let
       val params = Logic.strip_params t
       val (assums1, assums2) = chop nargs (Logic.strip_assums_hyp t)
       val assums_hyp' = assums1 @ (map replace_eqs assums2)
      in
       list_all (params, Logic.list_implies (assums_hyp', Logic.strip_assums_concl t))
      end
    val cases' = map preprocess_case (tl prems)
    val elimrule' = Logic.list_implies ((hd prems) :: cases', Thm.concl_of elimrule)
    val bigeq = (Thm.symmetric (Conv.implies_concl_conv
      (MetaSimplifier.rewrite true [@{thm Predicate.eq_is_eq}])
        (cterm_of thy elimrule')))
    val tac = (fn _ => Skip_Proof.cheat_tac thy)    
    val eq = Goal.prove ctxt' [] [] (Logic.mk_equals ((Thm.prop_of elimrule), elimrule')) tac
  in
    Thm.equal_elim eq elimrule |> singleton (Variable.export ctxt' ctxt)
  end;

(* special case: predicate with no introduction rule *)
fun noclause thy predname elim = let
  val T = (Logic.unvarifyT o Sign.the_const_type thy) predname
  val Ts = binder_types T
  val names = Name.variant_list []
        (map (fn i => "x" ^ (string_of_int i)) (1 upto (length Ts)))
  val vs = map2 (curry Free) names Ts
  val clausehd = HOLogic.mk_Trueprop (list_comb (Const (predname, T), vs))
  val intro_t = Logic.mk_implies (@{prop False}, clausehd)
  val P = HOLogic.mk_Trueprop (Free ("P", HOLogic.boolT))
  val elim_t = Logic.list_implies ([clausehd, Logic.mk_implies (@{prop False}, P)], P)
  val intro = Goal.prove (ProofContext.init thy) names [] intro_t
        (fn _ => etac @{thm FalseE} 1)
  val elim = Goal.prove (ProofContext.init thy) ("P" :: names) [] elim_t
        (fn _ => etac elim 1) 
in
  ([intro], elim)
end

fun expand_tuples_elim th = th

(* updaters *)

fun apfst4 f (x1, x2, x3, x4) = (f x1, x2, x3, x4)
fun apsnd4 f (x1, x2, x3, x4) = (x1, f x2, x3, x4)
fun aptrd4 f (x1, x2, x3, x4) = (x1, x2, f x3, x4)
fun apfourth4 f (x1, x2, x3, x4) = (x1, x2, x3, f x4)
fun appair f g (x, y) = (f x, g x)

val no_compilation = ((false, []), (false, []), (false, []), (false, []))

fun fetch_pred_data thy name =
  case try (Inductive.the_inductive (ProofContext.init thy)) name of
    SOME (info as (_, result)) => 
      let
        fun is_intro_of intro =
          let
            val (const, _) = strip_comb (HOLogic.dest_Trueprop (concl_of intro))
          in (fst (dest_Const const) = name) end;      
        val intros = ind_set_codegen_preproc thy
          (map (expand_tuples thy #> preprocess_intro thy) (filter is_intro_of (#intrs result)))
        val index = find_index (fn s => s = name) (#names (fst info))
        val pre_elim = nth (#elims result) index
        val pred = nth (#preds result) index
        val nparams = length (Inductive.params_of (#raw_induct result))
        (*val elim = singleton (ind_set_codegen_preproc thy) (preprocess_elim thy nparams 
          (expand_tuples_elim pre_elim))*)
        val elim =
          (Drule.standard o Skip_Proof.make_thm thy)
          (mk_casesrule (ProofContext.init thy) pred nparams intros)
        val (intros, elim) = (*if null intros then noclause thy name elim else*) (intros, elim)
      in
        mk_pred_data ((intros, SOME elim, nparams), no_compilation)
      end
  | NONE => error ("No such predicate: " ^ quote name)

fun add_predfun name mode data =
  let
    val add = (apsnd o apfst4) (fn (x, y) => (true, cons (mode, mk_predfun_data data) y))
  in PredData.map (Graph.map_node name (map_pred_data add)) end

fun is_inductive_predicate thy name =
  is_some (try (Inductive.the_inductive (ProofContext.init thy)) name)

fun depending_preds_of thy (key, value) =
  let
    val intros = (#intros o rep_pred_data) value
  in
    fold Term.add_const_names (map Thm.prop_of intros) []
      |> filter (fn c => (not (c = key)) andalso
        (is_inductive_predicate thy c orelse is_registered thy c))
  end;


(* code dependency graph *)
(*
fun dependencies_of thy name =
  let
    val (intros, elim, nparams) = fetch_pred_data thy name 
    val data = mk_pred_data ((intros, SOME elim, nparams), ([], [], []))
    val keys = depending_preds_of thy intros
  in
    (data, keys)
  end;
*)

(* guessing number of parameters *)
fun find_indexes pred xs =
  let
    fun find is n [] = is
      | find is n (x :: xs) = find (if pred x then (n :: is) else is) (n + 1) xs;
  in rev (find [] 0 xs) end;

fun guess_nparams T =
  let
    val argTs = binder_types T
    val nparams = fold Integer.max
      (map (fn x => x + 1) (find_indexes is_predT argTs)) 0
  in nparams end;

fun add_intro thm thy = let
   val (name, T) = dest_Const (fst (strip_intro_concl 0 (prop_of thm)))
   fun cons_intro gr =
     case try (Graph.get_node gr) name of
       SOME pred_data => Graph.map_node name (map_pred_data
         (apfst (fn (intros, elim, nparams) => (intros @ [thm], elim, nparams)))) gr
     | NONE =>
       let
         val nparams = the_default (guess_nparams T)
           (try (#nparams o rep_pred_data o (fetch_pred_data thy)) name)
       in Graph.new_node (name, mk_pred_data (([thm], NONE, nparams), no_compilation)) gr end;
  in PredData.map cons_intro thy end

fun set_elim thm = let
    val (name, _) = dest_Const (fst 
      (strip_comb (HOLogic.dest_Trueprop (hd (prems_of thm)))))
    fun set (intros, _, nparams) = (intros, SOME thm, nparams)  
  in PredData.map (Graph.map_node name (map_pred_data (apfst set))) end

fun set_nparams name nparams = let
    fun set (intros, elim, _ ) = (intros, elim, nparams) 
  in PredData.map (Graph.map_node name (map_pred_data (apfst set))) end

fun register_predicate (constname, pre_intros, pre_elim, nparams) thy =
  let
    (* preprocessing *)
    val intros = ind_set_codegen_preproc thy (map (preprocess_intro thy) pre_intros)
    val elim = singleton (ind_set_codegen_preproc thy) (preprocess_elim thy nparams pre_elim)
  in
    if not (member (op =) (Graph.keys (PredData.get thy)) constname) then
      PredData.map
        (Graph.new_node (constname,
          mk_pred_data ((intros, SOME elim, nparams), no_compilation))) thy
    else thy
  end

fun register_intros (constname, pre_intros) thy =
  let
    val T = Sign.the_const_type thy constname
    fun constname_of_intro intr = fst (dest_Const (fst (strip_intro_concl 0 (prop_of intr))))
    val _ = if not (forall (fn intr => constname_of_intro intr = constname) pre_intros) then
      error ("register_intros: Introduction rules of different constants are used\n" ^
        "expected rules for " ^ constname ^ ", but received rules for " ^
          commas (map constname_of_intro pre_intros))
      else ()
    val pred = Const (constname, T)
    val nparams = guess_nparams T
    val pre_elim = 
      (Drule.standard o Skip_Proof.make_thm thy)
      (mk_casesrule (ProofContext.init thy) pred nparams pre_intros)
  in register_predicate (constname, pre_intros, pre_elim, nparams) thy end

fun set_random_function_name pred mode name = 
  let
    val set = (apsnd o apsnd4) (fn (x, y) => (true, cons (mode, mk_function_data (name, NONE)) y))
  in
    PredData.map (Graph.map_node pred (map_pred_data set))
  end

fun set_depth_limited_function_name pred mode name = 
  let
    val set = (apsnd o aptrd4) (fn (x, y) => (true, cons (mode, mk_function_data (name, NONE)) y))
  in
    PredData.map (Graph.map_node pred (map_pred_data set))
  end

fun set_annotated_function_name pred mode name =
  let
    val set = (apsnd o apfourth4)
      (fn (x, y) => (true, cons (mode, mk_function_data (name, NONE)) y))
  in
    PredData.map (Graph.map_node pred (map_pred_data set))
  end

datatype compilation_funs = CompilationFuns of {
  mk_predT : typ -> typ,
  dest_predT : typ -> typ,
  mk_bot : typ -> term,
  mk_single : term -> term,
  mk_bind : term * term -> term,
  mk_sup : term * term -> term,
  mk_if : term -> term,
  mk_not : term -> term,
  mk_map : typ -> typ -> term -> term -> term
};

fun mk_predT (CompilationFuns funs) = #mk_predT funs
fun dest_predT (CompilationFuns funs) = #dest_predT funs
fun mk_bot (CompilationFuns funs) = #mk_bot funs
fun mk_single (CompilationFuns funs) = #mk_single funs
fun mk_bind (CompilationFuns funs) = #mk_bind funs
fun mk_sup (CompilationFuns funs) = #mk_sup funs
fun mk_if (CompilationFuns funs) = #mk_if funs
fun mk_not (CompilationFuns funs) = #mk_not funs
fun mk_map (CompilationFuns funs) = #mk_map funs

structure PredicateCompFuns =
struct

fun mk_predT T = Type (@{type_name Predicate.pred}, [T])

fun dest_predT (Type (@{type_name Predicate.pred}, [T])) = T
  | dest_predT T = raise TYPE ("dest_predT", [T], []);

fun mk_bot T = Const (@{const_name Orderings.bot}, mk_predT T);

fun mk_single t =
  let val T = fastype_of t
  in Const(@{const_name Predicate.single}, T --> mk_predT T) $ t end;

fun mk_bind (x, f) =
  let val T as Type ("fun", [_, U]) = fastype_of f
  in
    Const (@{const_name Predicate.bind}, fastype_of x --> T --> U) $ x $ f
  end;

val mk_sup = HOLogic.mk_binop @{const_name sup};

fun mk_if cond = Const (@{const_name Predicate.if_pred},
  HOLogic.boolT --> mk_predT HOLogic.unitT) $ cond;

fun mk_not t = let val T = mk_predT HOLogic.unitT
  in Const (@{const_name Predicate.not_pred}, T --> T) $ t end

fun mk_Enum f =
  let val T as Type ("fun", [T', _]) = fastype_of f
  in
    Const (@{const_name Predicate.Pred}, T --> mk_predT T') $ f    
  end;

fun mk_Eval (f, x) =
  let
    val T = fastype_of x
  in
    Const (@{const_name Predicate.eval}, mk_predT T --> T --> HOLogic.boolT) $ f $ x
  end;

fun mk_map T1 T2 tf tp = Const (@{const_name Predicate.map},
  (T1 --> T2) --> mk_predT T1 --> mk_predT T2) $ tf $ tp;

val compfuns = CompilationFuns {mk_predT = mk_predT, dest_predT = dest_predT, mk_bot = mk_bot,
  mk_single = mk_single, mk_bind = mk_bind, mk_sup = mk_sup, mk_if = mk_if, mk_not = mk_not,
  mk_map = mk_map};

end;

structure RandomPredCompFuns =
struct

fun mk_randompredT T =
  @{typ Random.seed} --> HOLogic.mk_prodT (PredicateCompFuns.mk_predT T, @{typ Random.seed})

fun dest_randompredT (Type ("fun", [@{typ Random.seed}, Type (@{type_name "*"},
  [Type (@{type_name "Predicate.pred"}, [T]), @{typ Random.seed}])])) = T
  | dest_randompredT T = raise TYPE ("dest_randompredT", [T], []);

fun mk_bot T = Const(@{const_name Quickcheck.empty}, mk_randompredT T)

fun mk_single t =
  let
    val T = fastype_of t
  in
    Const (@{const_name Quickcheck.single}, T --> mk_randompredT T) $ t
  end;

fun mk_bind (x, f) =
  let
    val T as (Type ("fun", [_, U])) = fastype_of f
  in
    Const (@{const_name Quickcheck.bind}, fastype_of x --> T --> U) $ x $ f
  end

val mk_sup = HOLogic.mk_binop @{const_name Quickcheck.union}

fun mk_if cond = Const (@{const_name Quickcheck.if_randompred},
  HOLogic.boolT --> mk_randompredT HOLogic.unitT) $ cond;

fun mk_not t = let val T = mk_randompredT HOLogic.unitT
  in Const (@{const_name Quickcheck.not_randompred}, T --> T) $ t end

fun mk_map T1 T2 tf tp = Const (@{const_name Quickcheck.map},
  (T1 --> T2) --> mk_randompredT T1 --> mk_randompredT T2) $ tf $ tp

val compfuns = CompilationFuns {mk_predT = mk_randompredT, dest_predT = dest_randompredT,
    mk_bot = mk_bot, mk_single = mk_single, mk_bind = mk_bind, mk_sup = mk_sup, mk_if = mk_if,
    mk_not = mk_not, mk_map = mk_map};

end;
(* for external use with interactive mode *)
val pred_compfuns = PredicateCompFuns.compfuns
val randompred_compfuns = RandomPredCompFuns.compfuns;

fun lift_random random =
  let
    val T = dest_randomT (fastype_of random)
  in
    Const (@{const_name Quickcheck.Random}, (@{typ Random.seed} -->
      HOLogic.mk_prodT (HOLogic.mk_prodT (T, @{typ "unit => term"}), @{typ Random.seed})) -->
      RandomPredCompFuns.mk_randompredT T) $ random
  end;

(* function types and names of different compilations *)

fun funT_of compfuns (iss, is) T =
  let
    val Ts = binder_types T
    val (paramTs, (inargTs, outargTs)) = split_modeT (iss, is) Ts
    val paramTs' = map2 (fn NONE => I | SOME is => funT_of compfuns ([], is)) iss paramTs
  in
    (paramTs' @ inargTs) ---> (mk_predT compfuns (HOLogic.mk_tupleT outargTs))
  end;

fun depth_limited_funT_of compfuns (iss, is) T =
  let
    val Ts = binder_types T
    val (paramTs, (inargTs, outargTs)) = split_modeT (iss, is) Ts
    val paramTs' =
      map2 (fn SOME is => depth_limited_funT_of compfuns ([], is) | NONE => I) iss paramTs
  in
    (paramTs' @ inargTs @ [@{typ bool}, @{typ "code_numeral"}])
      ---> (mk_predT compfuns (HOLogic.mk_tupleT outargTs))
  end;

fun random_function_funT_of (iss, is) T =
  let
    val Ts = binder_types T
    val (paramTs, (inargTs, outargTs)) = split_modeT (iss, is) Ts
    val paramTs' = map2 (fn SOME is => random_function_funT_of ([], is) | NONE => I) iss paramTs
  in
    (paramTs' @ inargTs @ [@{typ code_numeral}]) --->
      (mk_predT RandomPredCompFuns.compfuns (HOLogic.mk_tupleT outargTs))
  end

(* Mode analysis *)

(*** check if a term contains only constructor functions ***)
fun is_constrt thy =
  let
    val cnstrs = flat (maps
      (map (fn (_, (Tname, _, cs)) => map (apsnd (rpair Tname o length)) cs) o #descr o snd)
      (Symtab.dest (Datatype.get_all thy)));
    fun check t = (case strip_comb t of
        (Free _, []) => true
      | (Const (s, T), ts) => (case (AList.lookup (op =) cnstrs s, body_type T) of
            (SOME (i, Tname), Type (Tname', _)) =>
              length ts = i andalso Tname = Tname' andalso forall check ts
          | _ => false)
      | _ => false)
  in check end;

(*** check if a type is an equality type (i.e. doesn't contain fun)
  FIXME this is only an approximation ***)
fun is_eqT (Type (s, Ts)) = s <> "fun" andalso forall is_eqT Ts
  | is_eqT _ = true;

fun term_vs tm = fold_aterms (fn Free (x, T) => cons x | _ => I) tm [];
val terms_vs = distinct (op =) o maps term_vs;

(** collect all Frees in a term (with duplicates!) **)
fun term_vTs tm =
  fold_aterms (fn Free xT => cons xT | _ => I) tm [];

fun subsets i j =
  if i <= j then
    let
      fun merge xs [] = xs
        | merge [] ys = ys
        | merge (x::xs) (y::ys) = if length x >= length y then x::merge xs (y::ys)
            else y::merge (x::xs) ys;
      val is = subsets (i+1) j
    in merge (map (fn ks => i::ks) is) is end
  else [[]];
     
(* FIXME: should be in library - cprod = map_prod I *)
fun cprod ([], ys) = []
  | cprod (x :: xs, ys) = map (pair x) ys @ cprod (xs, ys);

fun cprods xss = List.foldr (map op :: o cprod) [[]] xss;

fun cprods_subset [] = [[]]
  | cprods_subset (xs :: xss) =
  let
    val yss = (cprods_subset xss)
  in maps (fn ys => map (fn x => cons x ys) xs) yss @ yss end
  
fun modes_of_term modes t =
  let
    val ks = map_index (fn (i, T) => (i + 1, NONE)) (binder_types (fastype_of t));
    val default = [Mode (([], ks), ks, [])];
    fun mk_modes name args = Option.map (maps (fn (m as (iss, is)) =>
        let
          val (args1, args2) =
            if length args < length iss then
              error ("Too few arguments for inductive predicate " ^ name)
            else chop (length iss) args;
          val k = length args2;
          val prfx = map (rpair NONE) (1 upto k)
        in
          if not (is_prefix op = prfx is) then [] else
          let val is' = map (fn (i, t) => (i - k, t)) (List.drop (is, k))
          in map (fn x => Mode (m, is', x)) (cprods (map
            (fn (NONE, _) => [NONE]
              | (SOME js, arg) => map SOME (filter
                  (fn Mode (_, js', _) => js=js') (modes_of_term modes arg)))
                    (iss ~~ args1)))
          end
        end)) (AList.lookup op = modes name)

  in
    case strip_comb (Envir.eta_contract t) of
      (Const (name, _), args) => the_default default (mk_modes name args)
    | (Var ((name, _), _), args) => the (mk_modes name args)
    | (Free (name, _), args) => the (mk_modes name args)
    | (Abs _, []) => error "Abs at param position" (* modes_of_param default modes t *)
    | _ => default
  end
  
fun select_mode_prem thy modes vs ps =
  find_first (is_some o snd) (ps ~~ map
    (fn Prem (us, t) => find_first (fn Mode (_, is, _) =>
          let
            val (in_ts, out_ts) = split_smode is us;
            val (out_ts', in_ts') = List.partition (is_constrt thy) out_ts;
            val vTs = maps term_vTs out_ts';
            val dupTs = map snd (duplicates (op =) vTs) @
              map_filter (AList.lookup (op =) vTs) vs;
          in
            subset (op =) (terms_vs (in_ts @ in_ts'), vs) andalso
            forall (is_eqT o fastype_of) in_ts' andalso
            subset (op =) (term_vs t, vs) andalso
            forall is_eqT dupTs
          end)
            (modes_of_term modes t handle Option =>
               error ("Bad predicate: " ^ Syntax.string_of_term_global thy t))
      | Negprem (us, t) => find_first (fn Mode (_, is, _) =>
            is = map (rpair NONE) (1 upto length us) andalso
            subset (op =) (terms_vs us, vs) andalso
            subset (op =) (term_vs t, vs))
            (modes_of_term modes t handle Option =>
               error ("Bad predicate: " ^ Syntax.string_of_term_global thy t))
      | Sidecond t => if subset (op =) (term_vs t, vs) then SOME (Mode (([], []), [], []))
          else NONE
      ) ps);

fun fold_prem f (Prem (args, _)) = fold f args
  | fold_prem f (Negprem (args, _)) = fold f args
  | fold_prem f (Sidecond t) = f t

fun all_subsets [] = [[]]
  | all_subsets (x::xs) = let val xss' = all_subsets xs in xss' @ (map (cons x) xss') end

fun generator vTs v = 
  let
    val T = the (AList.lookup (op =) vTs v)
  in
    (Generator (v, T), Mode (([], []), [], []))
  end;

fun check_mode_clause with_generator thy param_vs modes gen_modes (iss, is) (ts, ps) =
  let
    val modes' = modes @ map_filter
      (fn (_, NONE) => NONE | (v, SOME js) => SOME (v, [([], js)]))
        (param_vs ~~ iss);
    val gen_modes' = gen_modes @ map_filter
      (fn (_, NONE) => NONE | (v, SOME js) => SOME (v, [([], js)]))
        (param_vs ~~ iss);  
    val vTs = distinct (op =) ((fold o fold_prem) Term.add_frees ps (fold Term.add_frees ts []))
    val prem_vs = distinct (op =) ((fold o fold_prem) Term.add_free_names ps [])
    fun check_mode_prems acc_ps vs [] = SOME (acc_ps, vs)
      | check_mode_prems acc_ps vs ps = (case select_mode_prem thy modes' vs ps of
          NONE =>
            (if with_generator then
              (case select_mode_prem thy gen_modes' vs ps of
                SOME (p as Prem _, SOME mode) => check_mode_prems ((p, mode) :: acc_ps) 
                  (case p of Prem (us, _) => union (op =) vs (terms_vs us) | _ => vs)
                  (filter_out (equal p) ps)
              | _ =>
                  let 
                    val all_generator_vs = all_subsets (subtract (op =) vs prem_vs)
                      |> sort (int_ord o (pairself length))
                  in
                    case (find_first (fn generator_vs => is_some
                      (select_mode_prem thy modes' (union (op =) vs generator_vs) ps))
                        all_generator_vs) of
                      SOME generator_vs => check_mode_prems
                        ((map (generator vTs) generator_vs) @ acc_ps)
                        (union (op =) vs generator_vs) ps
                    | NONE => NONE
                  end)
            else
              NONE)
        | SOME (p, SOME mode) => check_mode_prems ((p, mode) :: acc_ps) 
            (case p of Prem (us, _) => union (op =) vs (terms_vs us) | _ => vs)
            (filter_out (equal p) ps))
    val (in_ts, in_ts') = List.partition (is_constrt thy) (fst (split_smode is ts));
    val in_vs = terms_vs in_ts;
    val concl_vs = terms_vs ts
  in
    if forall is_eqT (map snd (duplicates (op =) (maps term_vTs in_ts))) andalso
    forall (is_eqT o fastype_of) in_ts' then
      case check_mode_prems [] (union (op =) param_vs in_vs) ps of
         NONE => NONE
       | SOME (acc_ps, vs) =>
         if with_generator then
           SOME (ts, (rev acc_ps) @ (map (generator vTs) (subtract (op =) vs concl_vs)))
         else
           if subset (op =) (concl_vs, vs) then SOME (ts, rev acc_ps) else NONE
    else NONE
  end;

fun print_failed_mode options thy modes p m rs i =
  if show_mode_inference options then
    let
      val _ = tracing ("Clause " ^ string_of_int (i + 1) ^ " of " ^
      p ^ " violates mode " ^ string_of_mode m)
      val _ = tracing (string_of_clause thy p (nth rs i))
    in () end
  else ()

fun check_modes_pred options with_generator thy param_vs clauses modes gen_modes (p, ms) =
  let
    val rs = case AList.lookup (op =) clauses p of SOME rs => rs | NONE => []
  in (p, filter (fn m => case find_index
    (is_none o check_mode_clause with_generator thy param_vs modes gen_modes m) rs of
      ~1 => true
    | i => (print_failed_mode options thy modes p m rs i; false)) ms)
  end;

fun get_modes_pred with_generator thy param_vs clauses modes gen_modes (p, ms) =
  let
    val rs = case AList.lookup (op =) clauses p of SOME rs => rs | NONE => []
  in
    (p, map (fn m =>
      (m, map (the o check_mode_clause with_generator thy param_vs modes gen_modes m) rs)) ms)
  end;

fun fixp f (x : (string * mode list) list) =
  let val y = f x
  in if x = y then x else fixp f y end;

fun infer_modes options thy extra_modes all_modes param_vs clauses =
  let
    val modes =
      fixp (fn modes =>
        map (check_modes_pred options false thy param_vs clauses (modes @ extra_modes) []) modes)
          all_modes
  in
    map (get_modes_pred false thy param_vs clauses (modes @ extra_modes) []) modes
  end;

fun remove_from rem [] = []
  | remove_from rem ((k, vs) :: xs) =
    (case AList.lookup (op =) rem k of
      NONE => (k, vs)
    | SOME vs' => (k, subtract (op =) vs' vs))
    :: remove_from rem xs
    
fun infer_modes_with_generator options thy extra_modes all_modes param_vs clauses =
  let
    val prednames = map fst clauses
    val extra_modes' = all_modes_of thy
    val gen_modes = all_random_modes_of thy
      |> filter_out (fn (name, _) => member (op =) prednames name)
    val starting_modes = remove_from extra_modes' all_modes
    fun eq_mode (m1, m2) = (m1 = m2)
    val modes =
      fixp (fn modes =>
        map (check_modes_pred options true thy param_vs clauses extra_modes'
          (gen_modes @ modes)) modes) starting_modes
  in
    AList.join (op =)
    (fn _ => fn ((mps1, mps2)) =>
      merge (fn ((m1, _), (m2, _)) => eq_mode (m1, m2)) (mps1, mps2))
    (infer_modes options thy extra_modes all_modes param_vs clauses,
    map (get_modes_pred true thy param_vs clauses extra_modes (gen_modes @ modes)) modes)
  end;

(* term construction *)

fun mk_v (names, vs) s T = (case AList.lookup (op =) vs s of
      NONE => (Free (s, T), (names, (s, [])::vs))
    | SOME xs =>
        let
          val s' = Name.variant names s;
          val v = Free (s', T)
        in
          (v, (s'::names, AList.update (op =) (s, v::xs) vs))
        end);

fun distinct_v (Free (s, T)) nvs = mk_v nvs s T
  | distinct_v (t $ u) nvs =
      let
        val (t', nvs') = distinct_v t nvs;
        val (u', nvs'') = distinct_v u nvs';
      in (t' $ u', nvs'') end
  | distinct_v x nvs = (x, nvs);

(** specific rpred functions -- move them to the correct place in this file *)

fun mk_Eval_of additional_arguments ((x, T), NONE) names = (x, names)
  | mk_Eval_of additional_arguments ((x, T), SOME mode) names =
  let
    val Ts = binder_types T
    (*val argnames = Name.variant_list names
        (map (fn i => "x" ^ string_of_int i) (1 upto (length Ts)));
    val args = map Free (argnames ~~ Ts)
    val (inargs, outargs) = split_smode mode args*)
    fun mk_split_lambda [] t = lambda (Free (Name.variant names "x", HOLogic.unitT)) t
      | mk_split_lambda [x] t = lambda x t
      | mk_split_lambda xs t =
      let
        fun mk_split_lambda' (x::y::[]) t = HOLogic.mk_split (lambda x (lambda y t))
          | mk_split_lambda' (x::xs) t = HOLogic.mk_split (lambda x (mk_split_lambda' xs t))
      in
        mk_split_lambda' xs t
      end;
    fun mk_arg (i, T) =
      let
        val vname = Name.variant names ("x" ^ string_of_int i)
        val default = Free (vname, T)
      in 
        case AList.lookup (op =) mode i of
          NONE => (([], [default]), [default])
        | SOME NONE => (([default], []), [default])
        | SOME (SOME pis) =>
          case HOLogic.strip_tupleT T of
            [] => error "pair mode but unit tuple" (*(([default], []), [default])*)
          | [_] => error "pair mode but not a tuple" (*(([default], []), [default])*)
          | Ts =>
            let
              val vnames = Name.variant_list names
                (map (fn j => "x" ^ string_of_int i ^ "p" ^ string_of_int j)
                  (1 upto length Ts))
              val args = map Free (vnames ~~ Ts)
              fun split_args (i, arg) (ins, outs) =
                if member (op =) pis i then
                  (arg::ins, outs)
                else
                  (ins, arg::outs)
              val (inargs, outargs) = fold_rev split_args ((1 upto length Ts) ~~ args) ([], [])
              fun tuple args = if null args then [] else [HOLogic.mk_tuple args]
            in ((tuple inargs, tuple outargs), args) end
      end
    val (inoutargs, args) = split_list (map mk_arg (1 upto (length Ts) ~~ Ts))
    val (inargs, outargs) = pairself flat (split_list inoutargs)
    val r = PredicateCompFuns.mk_Eval 
      (list_comb (x, inargs @ additional_arguments), HOLogic.mk_tuple outargs)
    val t = fold_rev mk_split_lambda args r
  in
    (t, names)
  end;

structure Comp_Mod =
struct

datatype comp_modifiers = Comp_Modifiers of
{
  function_name_of : theory -> string -> Predicate_Compile_Aux.mode -> string,
  set_function_name : string -> Predicate_Compile_Aux.mode -> string -> theory -> theory,
  function_name_prefix : string,
  funT_of : compilation_funs -> mode -> typ -> typ,
  additional_arguments : string list -> term list,
  wrap_compilation : compilation_funs -> string -> typ -> mode -> term list -> term -> term,
  transform_additional_arguments : indprem -> term list -> term list
}

fun dest_comp_modifiers (Comp_Modifiers c) = c

val function_name_of = #function_name_of o dest_comp_modifiers
val set_function_name = #set_function_name o dest_comp_modifiers
val function_name_prefix = #function_name_prefix o dest_comp_modifiers
val funT_of = #funT_of o dest_comp_modifiers
val additional_arguments = #additional_arguments o dest_comp_modifiers
val wrap_compilation = #wrap_compilation o dest_comp_modifiers
val transform_additional_arguments = #transform_additional_arguments o dest_comp_modifiers

end;

fun compile_arg compilation_modifiers compfuns additional_arguments thy param_vs iss arg = 
  let
    fun map_params (t as Free (f, T)) =
      if member (op =) param_vs f then
        case (the (AList.lookup (op =) (param_vs ~~ iss) f)) of
          SOME is =>
            let
              val T' = Comp_Mod.funT_of compilation_modifiers compfuns ([], is) T
            in fst (mk_Eval_of additional_arguments ((Free (f, T'), T), SOME is) []) end
        | NONE => t
      else t
      | map_params t = t
    in map_aterms map_params arg end

fun compile_match compilation_modifiers compfuns additional_arguments
  param_vs iss thy eqs eqs' out_ts success_t =
  let
    val eqs'' = maps mk_eq eqs @ eqs'
    val eqs'' =
      map (compile_arg compilation_modifiers compfuns additional_arguments thy param_vs iss) eqs''
    val names = fold Term.add_free_names (success_t :: eqs'' @ out_ts) [];
    val name = Name.variant names "x";
    val name' = Name.variant (name :: names) "y";
    val T = HOLogic.mk_tupleT (map fastype_of out_ts);
    val U = fastype_of success_t;
    val U' = dest_predT compfuns U;
    val v = Free (name, T);
    val v' = Free (name', T);
  in
    lambda v (fst (Datatype.make_case
      (ProofContext.init thy) DatatypeCase.Quiet [] v
      [(HOLogic.mk_tuple out_ts,
        if null eqs'' then success_t
        else Const (@{const_name HOL.If}, HOLogic.boolT --> U --> U --> U) $
          foldr1 HOLogic.mk_conj eqs'' $ success_t $
            mk_bot compfuns U'),
       (v', mk_bot compfuns U')]))
  end;

(*FIXME function can be removed*)
fun mk_funcomp f t =
  let
    val names = Term.add_free_names t [];
    val Ts = binder_types (fastype_of t);
    val vs = map Free
      (Name.variant_list names (replicate (length Ts) "x") ~~ Ts)
  in
    fold_rev lambda vs (f (list_comb (t, vs)))
  end;

fun compile_param compilation_modifiers compfuns thy (NONE, t) = t
  | compile_param compilation_modifiers compfuns thy (m as SOME (Mode (mode, _, ms)), t) =
   let
     val (f, args) = strip_comb (Envir.eta_contract t)
     val (params, args') = chop (length ms) args
     val params' = map (compile_param compilation_modifiers compfuns thy) (ms ~~ params)
     val f' =
       case f of
         Const (name, T) => Const (Comp_Mod.function_name_of compilation_modifiers thy name mode,
           Comp_Mod.funT_of compilation_modifiers compfuns mode T)
       | Free (name, T) => Free (name, Comp_Mod.funT_of compilation_modifiers compfuns mode T)
       | _ => error ("PredicateCompiler: illegal parameter term")
   in
     list_comb (f', params' @ args')
   end

fun compile_expr compilation_modifiers compfuns thy ((Mode (mode, _, ms)), t)
  inargs additional_arguments =
  case strip_comb t of
    (Const (name, T), params) =>
       let
         val params' = map (compile_param compilation_modifiers compfuns thy) (ms ~~ params)
         val name' = Comp_Mod.function_name_of compilation_modifiers thy name mode
         val T' = Comp_Mod.funT_of compilation_modifiers compfuns mode T
       in
         (list_comb (Const (name', T'), params' @ inargs @ additional_arguments))
       end
  | (Free (name, T), params) =>
    list_comb (Free (name, Comp_Mod.funT_of compilation_modifiers compfuns mode T),
      params @ inargs @ additional_arguments)

fun compile_clause compilation_modifiers compfuns thy all_vs param_vs additional_arguments
  (iss, is) inp (ts, moded_ps) =
  let
    val compile_match = compile_match compilation_modifiers compfuns
      additional_arguments param_vs iss thy
    fun check_constrt t (names, eqs) =
      if is_constrt thy t then (t, (names, eqs)) else
        let
          val s = Name.variant names "x"
          val v = Free (s, fastype_of t)
        in (v, (s::names, HOLogic.mk_eq (v, t)::eqs)) end;

    val (in_ts, out_ts) = split_smode is ts;
    val (in_ts', (all_vs', eqs)) =
      fold_map check_constrt in_ts (all_vs, []);

    fun compile_prems out_ts' vs names [] =
          let
            val (out_ts'', (names', eqs')) =
              fold_map check_constrt out_ts' (names, []);
            val (out_ts''', (names'', constr_vs)) = fold_map distinct_v
              out_ts'' (names', map (rpair []) vs);
          in
            compile_match constr_vs (eqs @ eqs') out_ts'''
              (mk_single compfuns (HOLogic.mk_tuple out_ts))
          end
      | compile_prems out_ts vs names ((p, mode as Mode ((_, is), _, _)) :: ps) =
          let
            val vs' = distinct (op =) (flat (vs :: map term_vs out_ts));
            val (out_ts', (names', eqs)) =
              fold_map check_constrt out_ts (names, [])
            val (out_ts'', (names'', constr_vs')) = fold_map distinct_v
              out_ts' ((names', map (rpair []) vs))
            val additional_arguments' =
              Comp_Mod.transform_additional_arguments compilation_modifiers p additional_arguments
            val (compiled_clause, rest) = case p of
               Prem (us, t) =>
                 let
                   val (in_ts, out_ts''') = split_smode is us;
                   val in_ts = map (compile_arg compilation_modifiers compfuns
                     additional_arguments thy param_vs iss) in_ts
                   val u =
                     compile_expr compilation_modifiers compfuns thy
                       (mode, t) in_ts additional_arguments'
                   val rest = compile_prems out_ts''' vs' names'' ps
                 in
                   (u, rest)
                 end
             | Negprem (us, t) =>
                 let
                   val (in_ts, out_ts''') = split_smode is us
                   val in_ts = map (compile_arg compilation_modifiers compfuns
                     additional_arguments thy param_vs iss) in_ts
                   val u = mk_not compfuns
                     (compile_expr compilation_modifiers compfuns thy
                       (mode, t) in_ts additional_arguments')
                   val rest = compile_prems out_ts''' vs' names'' ps
                 in
                   (u, rest)
                 end
             | Sidecond t =>
                 let
                   val t = compile_arg compilation_modifiers compfuns additional_arguments
                     thy param_vs iss t
                   val rest = compile_prems [] vs' names'' ps;
                 in
                   (mk_if compfuns t, rest)
                 end
             | Generator (v, T) =>
                 let
                   val [size] = additional_arguments
                   val u = lift_random (HOLogic.mk_random T size)
                   val rest = compile_prems [Free (v, T)]  vs' names'' ps;
                 in
                   (u, rest)
                 end
          in
            compile_match constr_vs' eqs out_ts''
              (mk_bind compfuns (compiled_clause, rest))
          end
    val prem_t = compile_prems in_ts' param_vs all_vs' moded_ps;
  in
    mk_bind compfuns (mk_single compfuns inp, prem_t)
  end

fun compile_pred compilation_modifiers compfuns thy all_vs param_vs s T mode moded_cls =
  let
    val (Ts1, Ts2) = chop (length (fst mode)) (binder_types T)
    val (Us1, Us2) = split_smodeT (snd mode) Ts2
    val Ts1' =
      map2 (fn NONE => I | SOME is => Comp_Mod.funT_of compilation_modifiers compfuns ([], is))
        (fst mode) Ts1
    fun mk_input_term (i, NONE) =
        [Free (Name.variant (all_vs @ param_vs) ("x" ^ string_of_int i), nth Ts2 (i - 1))]
      | mk_input_term (i, SOME pis) = case HOLogic.strip_tupleT (nth Ts2 (i - 1)) of
               [] => error "strange unit input"
             | [T] => [Free (Name.variant (all_vs @ param_vs)
               ("x" ^ string_of_int i), nth Ts2 (i - 1))]
             | Ts => let
               val vnames = Name.variant_list (all_vs @ param_vs)
                (map (fn j => "x" ^ string_of_int i ^ "p" ^ string_of_int j)
                  pis)
             in if null pis then []
               else [HOLogic.mk_tuple (map Free (vnames ~~ map (fn j => nth Ts (j - 1)) pis))] end
    val in_ts = maps mk_input_term (snd mode)
    val params = map2 (fn s => fn T => Free (s, T)) param_vs Ts1'
    val additional_arguments = Comp_Mod.additional_arguments compilation_modifiers
      (all_vs @ param_vs)
    val cl_ts =
      map (compile_clause compilation_modifiers compfuns
        thy all_vs param_vs additional_arguments mode (HOLogic.mk_tuple in_ts)) moded_cls;
    val compilation = Comp_Mod.wrap_compilation compilation_modifiers compfuns
      s T mode additional_arguments
      (if null cl_ts then
        mk_bot compfuns (HOLogic.mk_tupleT Us2)
      else foldr1 (mk_sup compfuns) cl_ts)
    val fun_const =
      Const (Comp_Mod.function_name_of compilation_modifiers thy s mode,
        Comp_Mod.funT_of compilation_modifiers compfuns mode T)
  in
    HOLogic.mk_Trueprop
      (HOLogic.mk_eq (list_comb (fun_const, params @ in_ts @ additional_arguments), compilation))
  end;

(* special setup for simpset *)                  
val HOL_basic_ss' = HOL_basic_ss addsimps (@{thms "HOL.simp_thms"} @ [@{thm Pair_eq}])
  setSolver (mk_solver "all_tac_solver" (fn _ => fn _ => all_tac))
  setSolver (mk_solver "True_solver" (fn _ => rtac @{thm TrueI}))

(* Definition of executable functions and their intro and elim rules *)

fun print_arities arities = tracing ("Arities:\n" ^
  cat_lines (map (fn (s, (ks, k)) => s ^ ": " ^
    space_implode " -> " (map
      (fn NONE => "X" | SOME k' => string_of_int k')
        (ks @ [SOME k]))) arities));

fun create_intro_elim_rule (mode as (iss, is)) defthm mode_id funT pred thy =
let
  val Ts = binder_types (fastype_of pred)
  val funtrm = Const (mode_id, funT)
  val (Ts1, Ts2) = chop (length iss) Ts;
  val Ts1' =
    map2 (fn NONE => I | SOME is => funT_of (PredicateCompFuns.compfuns) ([], is)) iss Ts1
  val param_names = Name.variant_list []
    (map (fn i => "x" ^ string_of_int i) (1 upto (length Ts1)));
  val params = map Free (param_names ~~ Ts1')
  fun mk_args (i, T) argnames =
    let
      val vname = Name.variant (param_names @ argnames) ("x" ^ string_of_int (length Ts1' + i))
      val default = (Free (vname, T), vname :: argnames)
    in
      case AList.lookup (op =) is i of
             NONE => default
           | SOME NONE => default
           | SOME (SOME pis) =>
             case HOLogic.strip_tupleT T of
               [] => default
             | [_] => default
             | Ts => 
            let
              val vnames = Name.variant_list (param_names @ argnames)
                (map (fn j => "x" ^ string_of_int (length Ts1' + i) ^ "p" ^ string_of_int j)
                  (1 upto (length Ts)))
             in (HOLogic.mk_tuple (map Free (vnames ~~ Ts)), vnames  @ argnames) end
    end
  val (args, argnames) = fold_map mk_args (1 upto (length Ts2) ~~ Ts2) []
  val (inargs, outargs) = split_smode is args
  val param_names' = Name.variant_list (param_names @ argnames)
    (map (fn i => "p" ^ string_of_int i) (1 upto (length iss)))
  val param_vs = map Free (param_names' ~~ Ts1)
  val (params', names) = fold_map (mk_Eval_of []) ((params ~~ Ts1) ~~ iss) []
  val predpropI = HOLogic.mk_Trueprop (list_comb (pred, param_vs @ args))
  val predpropE = HOLogic.mk_Trueprop (list_comb (pred, params' @ args))
  val param_eqs = map (HOLogic.mk_Trueprop o HOLogic.mk_eq) (param_vs ~~ params')
  val funargs = params @ inargs
  val funpropE = HOLogic.mk_Trueprop (PredicateCompFuns.mk_Eval (list_comb (funtrm, funargs),
                  if null outargs then Free("y", HOLogic.unitT) else HOLogic.mk_tuple outargs))
  val funpropI = HOLogic.mk_Trueprop (PredicateCompFuns.mk_Eval (list_comb (funtrm, funargs),
                   HOLogic.mk_tuple outargs))
  val introtrm = Logic.list_implies (predpropI :: param_eqs, funpropI)
  val simprules = [defthm, @{thm eval_pred},
    @{thm "split_beta"}, @{thm "fst_conv"}, @{thm "snd_conv"}, @{thm pair_collapse}]
  val unfolddef_tac = Simplifier.asm_full_simp_tac (HOL_basic_ss addsimps simprules) 1
<<<<<<< HEAD
  val introthm = Goal.prove (ProofContext.init thy)
    (argnames @ param_names @ param_names' @ ["y"]) [] introtrm (fn {...} => unfolddef_tac)
  val P = HOLogic.mk_Trueprop (Free ("P", HOLogic.boolT));
  val elimtrm = Logic.list_implies ([funpropE, Logic.mk_implies (predpropE, P)], P)
  val elimthm = Goal.prove (ProofContext.init thy)
    (argnames @ param_names @ param_names' @ ["y", "P"]) [] elimtrm (fn {...} => unfolddef_tac)
=======
  val introthm =
    Goal.prove (ProofContext.init thy) (argnames @ param_names @ param_names' @ ["y"]) [] introtrm
      (fn _ => unfolddef_tac)
  val P = HOLogic.mk_Trueprop (Free ("P", HOLogic.boolT));
  val elimtrm = Logic.list_implies ([funpropE, Logic.mk_implies (predpropE, P)], P)
  val elimthm =
    Goal.prove (ProofContext.init thy) (argnames @ param_names @ param_names' @ ["y", "P"]) [] elimtrm
      (fn _ => unfolddef_tac)
>>>>>>> 135b4431
in
  (introthm, elimthm)
end;

fun create_constname_of_mode thy prefix name mode = 
  let
    fun string_of_mode mode = if null mode then "0"
      else space_implode "_"
        (map (fn (i, NONE) => string_of_int i | (i, SOME pis) => string_of_int i ^ "p"
        ^ space_implode "p" (map string_of_int pis)) mode)
    val HOmode = space_implode "_and_"
      (fold (fn NONE => I | SOME mode => cons (string_of_mode mode)) (fst mode) [])
  in
    (Sign.full_bname thy (prefix ^ (Long_Name.base_name name))) ^
      (if HOmode = "" then "_" else "_for_" ^ HOmode ^ "_yields_") ^ (string_of_mode (snd mode))
  end;

fun split_tupleT is T =
  let
    fun split_tuple' _ _ [] = ([], [])
      | split_tuple' is i (T::Ts) =
      (if i mem is then apfst else apsnd) (cons T)
        (split_tuple' is (i+1) Ts)
  in
    split_tuple' is 1 (HOLogic.strip_tupleT T)
  end
  
fun mk_arg xin xout pis T =
  let
    val n = length (HOLogic.strip_tupleT T)
    val ni = length pis
    fun mk_proj i j t =
      (if i = j then I else HOLogic.mk_fst)
        (funpow (i - 1) HOLogic.mk_snd t)
    fun mk_arg' i (si, so) = if i mem pis then
        (mk_proj si ni xin, (si+1, so))
      else
        (mk_proj so (n - ni) xout, (si, so+1))
    val (args, _) = fold_map mk_arg' (1 upto n) (1, 1)
  in
    HOLogic.mk_tuple args
  end

fun create_definitions preds (name, modes) thy =
  let
    val compfuns = PredicateCompFuns.compfuns
    val T = AList.lookup (op =) preds name |> the
    fun create_definition (mode as (iss, is)) thy = let
      val mode_cname = create_constname_of_mode thy "" name mode
      val mode_cbasename = Long_Name.base_name mode_cname
      val Ts = binder_types T
      val (Ts1, Ts2) = chop (length iss) Ts
      val (Us1, Us2) =  split_smodeT is Ts2
      val Ts1' = map2 (fn NONE => I | SOME is => funT_of compfuns ([], is)) iss Ts1
      val funT = (Ts1' @ Us1) ---> (mk_predT compfuns (HOLogic.mk_tupleT Us2))
      val names = Name.variant_list []
        (map (fn i => "x" ^ string_of_int i) (1 upto (length Ts)));
      (* old *)
      (*
      val xs = map Free (names ~~ (Ts1' @ Ts2))
      val (xparams, xargs) = chop (length iss) xs
      val (xins, xouts) = split_smode is xargs
      *)
      (* new *)
      val param_names = Name.variant_list []
        (map (fn i => "x" ^ string_of_int i) (1 upto (length Ts1')))
      val xparams = map Free (param_names ~~ Ts1')
      fun mk_vars (i, T) names =
        let
          val vname = Name.variant names ("x" ^ string_of_int (length Ts1' + i))
        in
          case AList.lookup (op =) is i of
             NONE => ((([], [Free (vname, T)]), Free (vname, T)), vname :: names)
           | SOME NONE => ((([Free (vname, T)], []), Free (vname, T)), vname :: names)
           | SOME (SOME pis) =>
             let
               val (Tins, Touts) = split_tupleT pis T
               val name_in = Name.variant names ("x" ^ string_of_int (length Ts1' + i) ^ "in")
               val name_out = Name.variant names ("x" ^ string_of_int (length Ts1' + i) ^ "out")
               val xin = Free (name_in, HOLogic.mk_tupleT Tins)
               val xout = Free (name_out, HOLogic.mk_tupleT Touts)
               val xarg = mk_arg xin xout pis T
             in
               (((if null Tins then [] else [xin],
               if null Touts then [] else [xout]), xarg), name_in :: name_out :: names) end
             end
      val (xinoutargs, names) = fold_map mk_vars ((1 upto (length Ts2)) ~~ Ts2) param_names
      val (xinout, xargs) = split_list xinoutargs
      val (xins, xouts) = pairself flat (split_list xinout)
      val (xparams', names') = fold_map (mk_Eval_of []) ((xparams ~~ Ts1) ~~ iss) names
      fun mk_split_lambda [] t = lambda (Free (Name.variant names' "x", HOLogic.unitT)) t
        | mk_split_lambda [x] t = lambda x t
        | mk_split_lambda xs t =
        let
          fun mk_split_lambda' (x::y::[]) t = HOLogic.mk_split (lambda x (lambda y t))
            | mk_split_lambda' (x::xs) t = HOLogic.mk_split (lambda x (mk_split_lambda' xs t))
        in
          mk_split_lambda' xs t
        end;
      val predterm = PredicateCompFuns.mk_Enum (mk_split_lambda xouts
        (list_comb (Const (name, T), xparams' @ xargs)))
      val lhs = list_comb (Const (mode_cname, funT), xparams @ xins)
      val def = Logic.mk_equals (lhs, predterm)
      val ([definition], thy') = thy |>
        Sign.add_consts_i [(Binding.name mode_cbasename, funT, NoSyn)] |>
        PureThy.add_defs false [((Binding.name (mode_cbasename ^ "_def"), def), [])]
      val (intro, elim) =
        create_intro_elim_rule mode definition mode_cname funT (Const (name, T)) thy'
      in thy'
        |> add_predfun name mode (mode_cname, definition, intro, elim)
        |> PureThy.store_thm (Binding.name (mode_cbasename ^ "I"), intro) |> snd
        |> PureThy.store_thm (Binding.name (mode_cbasename ^ "E"), elim)  |> snd
        |> Theory.checkpoint
      end;
  in
    fold create_definition modes thy
  end;

fun define_functions comp_modifiers compfuns preds (name, modes) thy =
  let
    val T = AList.lookup (op =) preds name |> the
    fun create_definition mode thy =
      let
        val function_name_prefix = Comp_Mod.function_name_prefix comp_modifiers
        val mode_cname = create_constname_of_mode thy function_name_prefix name mode
        val funT = Comp_Mod.funT_of comp_modifiers compfuns mode T
      in
        thy |> Sign.add_consts_i [(Binding.name (Long_Name.base_name mode_cname), funT, NoSyn)]
        |> Comp_Mod.set_function_name comp_modifiers name mode mode_cname
      end;
  in
    fold create_definition modes thy
  end;

(* Proving equivalence of term *)

fun is_Type (Type _) = true
  | is_Type _ = false

(* returns true if t is an application of an datatype constructor *)
(* which then consequently would be splitted *)
(* else false *)
fun is_constructor thy t =
  if (is_Type (fastype_of t)) then
    (case Datatype.get_info thy ((fst o dest_Type o fastype_of) t) of
      NONE => false
    | SOME info => (let
      val constr_consts = maps (fn (_, (_, _, constrs)) => map fst constrs) (#descr info)
      val (c, _) = strip_comb t
      in (case c of
        Const (name, _) => name mem_string constr_consts
        | _ => false) end))
  else false

(* MAJOR FIXME:  prove_params should be simple
 - different form of introrule for parameters ? *)
fun prove_param thy (NONE, t) = TRY (rtac @{thm refl} 1)
  | prove_param thy (m as SOME (Mode (mode, is, ms)), t) =
  let
    val  (f, args) = strip_comb (Envir.eta_contract t)
    val (params, _) = chop (length ms) args
    val f_tac = case f of
      Const (name, T) => simp_tac (HOL_basic_ss addsimps 
         ([@{thm eval_pred}, (predfun_definition_of thy name mode),
         @{thm "split_eta"}, @{thm "split_beta"}, @{thm "fst_conv"},
         @{thm "snd_conv"}, @{thm pair_collapse}, @{thm "Product_Type.split_conv"}])) 1
    | Free _ => TRY (rtac @{thm refl} 1)
    | Abs _ => error "prove_param: No valid parameter term"
  in
    REPEAT_DETERM (etac @{thm thin_rl} 1)
    THEN REPEAT_DETERM (rtac @{thm ext} 1)
    THEN print_tac "prove_param"
    THEN f_tac
    THEN print_tac "after simplification in prove_args"
    THEN (EVERY (map (prove_param thy) (ms ~~ params)))
    THEN (REPEAT_DETERM (atac 1))
  end

fun prove_expr thy (Mode (mode, is, ms), t, us) (premposition : int) =
  case strip_comb t of
    (Const (name, T), args) =>  
      let
        val introrule = predfun_intro_of thy name mode
        val (args1, args2) = chop (length ms) args
      in
        rtac @{thm bindI} 1
        THEN print_tac "before intro rule:"
        (* for the right assumption in first position *)
        THEN rotate_tac premposition 1
        THEN debug_tac (Display.string_of_thm (ProofContext.init thy) introrule)
        THEN rtac introrule 1
        THEN print_tac "after intro rule"
        (* work with parameter arguments *)
        THEN (atac 1)
        THEN (print_tac "parameter goal")
        THEN (EVERY (map (prove_param thy) (ms ~~ args1)))
        THEN (REPEAT_DETERM (atac 1))
      end
  | _ => rtac @{thm bindI} 1
    THEN asm_full_simp_tac
      (HOL_basic_ss' addsimps [@{thm "split_eta"}, @{thm "split_beta"}, @{thm "fst_conv"},
         @{thm "snd_conv"}, @{thm pair_collapse}]) 1
    THEN (atac 1)
    THEN print_tac "after prove parameter call"
    

fun SOLVED tac st = FILTER (fn st' => nprems_of st' = nprems_of st - 1) tac st; 

fun SOLVEDALL tac st = FILTER (fn st' => nprems_of st' = 0) tac st

fun prove_match thy (out_ts : term list) = let
  fun get_case_rewrite t =
    if (is_constructor thy t) then let
      val case_rewrites = (#case_rewrites (Datatype.the_info thy
        ((fst o dest_Type o fastype_of) t)))
      in case_rewrites @ maps get_case_rewrite (snd (strip_comb t)) end
    else []
  val simprules = @{thm "unit.cases"} :: @{thm "prod.cases"} :: maps get_case_rewrite out_ts
(* replace TRY by determining if it necessary - are there equations when calling compile match? *)
in
   (* make this simpset better! *)
  asm_full_simp_tac (HOL_basic_ss' addsimps simprules) 1
  THEN print_tac "after prove_match:"
  THEN (DETERM (TRY (EqSubst.eqsubst_tac (ProofContext.init thy) [0] [@{thm "HOL.if_P"}] 1
         THEN (REPEAT_DETERM (rtac @{thm conjI} 1 THEN (SOLVED (asm_simp_tac HOL_basic_ss 1))))
         THEN (SOLVED (asm_simp_tac HOL_basic_ss 1)))))
  THEN print_tac "after if simplification"
end;

(* corresponds to compile_fun -- maybe call that also compile_sidecond? *)

fun prove_sidecond thy modes t =
  let
    fun preds_of t nameTs = case strip_comb t of 
      (f as Const (name, T), args) =>
        if AList.defined (op =) modes name then (name, T) :: nameTs
          else fold preds_of args nameTs
      | _ => nameTs
    val preds = preds_of t []
    val defs = map
      (fn (pred, T) => predfun_definition_of thy pred
        ([], map (rpair NONE) (1 upto (length (binder_types T)))))
        preds
  in 
    (* remove not_False_eq_True when simpset in prove_match is better *)
    simp_tac (HOL_basic_ss addsimps
      (@{thms "HOL.simp_thms"} @ (@{thm not_False_eq_True} :: @{thm eval_pred} :: defs))) 1 
    (* need better control here! *)
  end

fun prove_clause options thy nargs modes (iss, is) (_, clauses) (ts, moded_ps) =
  let
    val (in_ts, clause_out_ts) = split_smode is ts;
    fun prove_prems out_ts [] =
      (prove_match thy out_ts)
      THEN print_tac "before simplifying assumptions"
      THEN asm_full_simp_tac HOL_basic_ss' 1
      THEN print_tac "before single intro rule"
      THEN (rtac (if null clause_out_ts then @{thm singleI_unit} else @{thm singleI}) 1)
    | prove_prems out_ts ((p, mode as Mode ((iss, is), _, param_modes)) :: ps) =
      let
        val premposition = (find_index (equal p) clauses) + nargs
        val rest_tac = (case p of Prem (us, t) =>
            let
              val (_, out_ts''') = split_smode is us
              val rec_tac = prove_prems out_ts''' ps
            in
              print_tac "before clause:"
              THEN asm_simp_tac HOL_basic_ss 1
              THEN print_tac "before prove_expr:"
              THEN prove_expr thy (mode, t, us) premposition
              THEN print_tac "after prove_expr:"
              THEN rec_tac
            end
          | Negprem (us, t) =>
            let
              val (_, out_ts''') = split_smode is us
              val rec_tac = prove_prems out_ts''' ps
              val name = (case strip_comb t of (Const (c, _), _) => SOME c | _ => NONE)
              val (_, params) = strip_comb t
            in
              rtac @{thm bindI} 1
              THEN (if (is_some name) then
                  simp_tac (HOL_basic_ss addsimps
                    [predfun_definition_of thy (the name) (iss, is)]) 1
                  THEN rtac @{thm not_predI} 1
                  THEN simp_tac (HOL_basic_ss addsimps [@{thm not_False_eq_True}]) 1
                  THEN (REPEAT_DETERM (atac 1))
                  (* FIXME: work with parameter arguments *)
                  THEN (EVERY (map (prove_param thy) (param_modes ~~ params)))
                else
                  rtac @{thm not_predI'} 1)
                  THEN simp_tac (HOL_basic_ss addsimps [@{thm not_False_eq_True}]) 1
              THEN rec_tac
            end
          | Sidecond t =>
           rtac @{thm bindI} 1
           THEN rtac @{thm if_predI} 1
           THEN print_tac "before sidecond:"
           THEN prove_sidecond thy modes t
           THEN print_tac "after sidecond:"
           THEN prove_prems [] ps)
      in (prove_match thy out_ts)
          THEN rest_tac
      end;
    val prems_tac = prove_prems in_ts moded_ps
  in
    print_tac' options "Proving clause..."
    THEN rtac @{thm bindI} 1
    THEN rtac @{thm singleI} 1
    THEN prems_tac
  end;

fun select_sup 1 1 = []
  | select_sup _ 1 = [rtac @{thm supI1}]
  | select_sup n i = (rtac @{thm supI2})::(select_sup (n - 1) (i - 1));

fun prove_one_direction options thy clauses preds modes pred mode moded_clauses =
  let
    val T = the (AList.lookup (op =) preds pred)
    val nargs = length (binder_types T) - nparams_of thy pred
    val pred_case_rule = the_elim_of thy pred
  in
    REPEAT_DETERM (CHANGED (rewtac @{thm "split_paired_all"}))
    THEN print_tac' options "before applying elim rule"
    THEN etac (predfun_elim_of thy pred mode) 1
    THEN etac pred_case_rule 1
    THEN (EVERY (map
           (fn i => EVERY' (select_sup (length moded_clauses) i) i) 
             (1 upto (length moded_clauses))))
    THEN (EVERY (map2 (prove_clause options thy nargs modes mode) clauses moded_clauses))
    THEN print_tac "proved one direction"
  end;

(** Proof in the other direction **)

fun prove_match2 thy out_ts = let
  fun split_term_tac (Free _) = all_tac
    | split_term_tac t =
      if (is_constructor thy t) then let
        val info = Datatype.the_info thy ((fst o dest_Type o fastype_of) t)
        val num_of_constrs = length (#case_rewrites info)
        (* special treatment of pairs -- because of fishing *)
        val split_rules = case (fst o dest_Type o fastype_of) t of
          "*" => [@{thm prod.split_asm}] 
          | _ => PureThy.get_thms thy (((fst o dest_Type o fastype_of) t) ^ ".split_asm")
        val (_, ts) = strip_comb t
      in
        (print_tac ("Term " ^ (Syntax.string_of_term_global thy t) ^ 
          "splitting with rules \n" ^
        commas (map (Display.string_of_thm_global thy) split_rules)))
        THEN TRY ((Splitter.split_asm_tac split_rules 1)
        THEN (print_tac "after splitting with split_asm rules")
        (* THEN (Simplifier.asm_full_simp_tac HOL_basic_ss 1)
          THEN (DETERM (TRY (etac @{thm Pair_inject} 1)))*)
          THEN (REPEAT_DETERM_N (num_of_constrs - 1)
            (etac @{thm botE} 1 ORELSE etac @{thm botE} 2)))
        THEN (assert_tac (Max_number_of_subgoals 2))
        THEN (EVERY (map split_term_tac ts))
      end
    else all_tac
  in
    split_term_tac (HOLogic.mk_tuple out_ts)
    THEN (DETERM (TRY ((Splitter.split_asm_tac [@{thm "split_if_asm"}] 1)
    THEN (etac @{thm botE} 2))))
  end

(* VERY LARGE SIMILIRATIY to function prove_param 
-- join both functions
*)
(* TODO: remove function *)

fun prove_param2 thy (NONE, t) = all_tac 
  | prove_param2 thy (m as SOME (Mode (mode, is, ms)), t) = let
    val  (f, args) = strip_comb (Envir.eta_contract t)
    val (params, _) = chop (length ms) args
    val f_tac = case f of
        Const (name, T) => full_simp_tac (HOL_basic_ss addsimps 
           (@{thm eval_pred}::(predfun_definition_of thy name mode)
           :: @{thm "Product_Type.split_conv"}::[])) 1
      | Free _ => all_tac
      | _ => error "prove_param2: illegal parameter term"
  in  
    print_tac "before simplification in prove_args:"
    THEN f_tac
    THEN print_tac "after simplification in prove_args"
    THEN (EVERY (map (prove_param2 thy) (ms ~~ params)))
  end


fun prove_expr2 thy (Mode (mode, is, ms), t) = 
  (case strip_comb t of
    (Const (name, T), args) =>
      etac @{thm bindE} 1
      THEN (REPEAT_DETERM (CHANGED (rewtac @{thm "split_paired_all"})))
      THEN print_tac "prove_expr2-before"
      THEN (debug_tac (Syntax.string_of_term_global thy
        (prop_of (predfun_elim_of thy name mode))))
      THEN (etac (predfun_elim_of thy name mode) 1)
      THEN print_tac "prove_expr2"
      THEN (EVERY (map (prove_param2 thy) (ms ~~ args)))
      THEN print_tac "finished prove_expr2"      
    | _ => etac @{thm bindE} 1)
    
(* FIXME: what is this for? *)
(* replace defined by has_mode thy pred *)
(* TODO: rewrite function *)
fun prove_sidecond2 thy modes t = let
  fun preds_of t nameTs = case strip_comb t of 
    (f as Const (name, T), args) =>
      if AList.defined (op =) modes name then (name, T) :: nameTs
        else fold preds_of args nameTs
    | _ => nameTs
  val preds = preds_of t []
  val defs = map
    (fn (pred, T) => predfun_definition_of thy pred 
      ([], map (rpair NONE) (1 upto (length (binder_types T)))))
      preds
  in
   (* only simplify the one assumption *)
   full_simp_tac (HOL_basic_ss' addsimps @{thm eval_pred} :: defs) 1 
   (* need better control here! *)
   THEN print_tac "after sidecond2 simplification"
   end
  
fun prove_clause2 thy modes pred (iss, is) (ts, ps) i =
  let
    val pred_intro_rule = nth (intros_of thy pred) (i - 1)
    val (in_ts, clause_out_ts) = split_smode is ts;
    fun prove_prems2 out_ts [] =
      print_tac "before prove_match2 - last call:"
      THEN prove_match2 thy out_ts
      THEN print_tac "after prove_match2 - last call:"
      THEN (etac @{thm singleE} 1)
      THEN (REPEAT_DETERM (etac @{thm Pair_inject} 1))
      THEN (asm_full_simp_tac HOL_basic_ss' 1)
      THEN (REPEAT_DETERM (etac @{thm Pair_inject} 1))
      THEN (asm_full_simp_tac HOL_basic_ss' 1)
      THEN SOLVED (print_tac "state before applying intro rule:"
      THEN (rtac pred_intro_rule 1)
      (* How to handle equality correctly? *)
      THEN (print_tac "state before assumption matching")
      THEN (REPEAT (atac 1 ORELSE 
         (CHANGED (asm_full_simp_tac (HOL_basic_ss' addsimps
           [@{thm split_eta}, @{thm "split_beta"}, @{thm "fst_conv"},
             @{thm "snd_conv"}, @{thm pair_collapse}]) 1)
          THEN print_tac "state after simp_tac:"))))
    | prove_prems2 out_ts ((p, mode as Mode ((iss, is), _, param_modes)) :: ps) =
      let
        val rest_tac = (case p of
          Prem (us, t) =>
          let
            val (_, out_ts''') = split_smode is us
            val rec_tac = prove_prems2 out_ts''' ps
          in
            (prove_expr2 thy (mode, t)) THEN rec_tac
          end
        | Negprem (us, t) =>
          let
            val (_, out_ts''') = split_smode is us
            val rec_tac = prove_prems2 out_ts''' ps
            val name = (case strip_comb t of (Const (c, _), _) => SOME c | _ => NONE)
            val (_, params) = strip_comb t
          in
            print_tac "before neg prem 2"
            THEN etac @{thm bindE} 1
            THEN (if is_some name then
                full_simp_tac (HOL_basic_ss addsimps
                  [predfun_definition_of thy (the name) (iss, is)]) 1
                THEN etac @{thm not_predE} 1
                THEN simp_tac (HOL_basic_ss addsimps [@{thm not_False_eq_True}]) 1
                THEN (EVERY (map (prove_param2 thy) (param_modes ~~ params)))
              else
                etac @{thm not_predE'} 1)
            THEN rec_tac
          end 
        | Sidecond t =>
          etac @{thm bindE} 1
          THEN etac @{thm if_predE} 1
          THEN prove_sidecond2 thy modes t 
          THEN prove_prems2 [] ps)
      in print_tac "before prove_match2:"
         THEN prove_match2 thy out_ts
         THEN print_tac "after prove_match2:"
         THEN rest_tac
      end;
    val prems_tac = prove_prems2 in_ts ps 
  in
    print_tac "starting prove_clause2"
    THEN etac @{thm bindE} 1
    THEN (etac @{thm singleE'} 1)
    THEN (TRY (etac @{thm Pair_inject} 1))
    THEN print_tac "after singleE':"
    THEN prems_tac
  end;
 
fun prove_other_direction options thy modes pred mode moded_clauses =
  let
    fun prove_clause clause i =
      (if i < length moded_clauses then etac @{thm supE} 1 else all_tac)
      THEN (prove_clause2 thy modes pred mode clause i)
  in
    (DETERM (TRY (rtac @{thm unit.induct} 1)))
     THEN (REPEAT_DETERM (CHANGED (rewtac @{thm split_paired_all})))
     THEN (rtac (predfun_intro_of thy pred mode) 1)
     THEN (REPEAT_DETERM (rtac @{thm refl} 2))
     THEN (if null moded_clauses then
         etac @{thm botE} 1
       else EVERY (map2 prove_clause moded_clauses (1 upto (length moded_clauses))))
  end;

(** proof procedure **)

fun prove_pred options thy clauses preds modes pred mode (moded_clauses, compiled_term) =
  let
    val ctxt = ProofContext.init thy
    val clauses = case AList.lookup (op =) clauses pred of SOME rs => rs | NONE => []
  in
    Goal.prove ctxt (Term.add_free_names compiled_term []) [] compiled_term
      (if not (skip_proof options) then
        (fn _ =>
        rtac @{thm pred_iffI} 1
        THEN print_tac' options "after pred_iffI"
        THEN prove_one_direction options thy clauses preds modes pred mode moded_clauses
        THEN print_tac' options "proved one direction"
        THEN prove_other_direction options thy modes pred mode moded_clauses
        THEN print_tac' options "proved other direction")
      else (fn _ => Skip_Proof.cheat_tac thy))
  end;

(* composition of mode inference, definition, compilation and proof *)

(** auxillary combinators for table of preds and modes **)

fun map_preds_modes f preds_modes_table =
  map (fn (pred, modes) =>
    (pred, map (fn (mode, value) => (mode, f pred mode value)) modes)) preds_modes_table

fun join_preds_modes table1 table2 =
  map_preds_modes (fn pred => fn mode => fn value =>
    (value, the (AList.lookup (op =) (the (AList.lookup (op =) table2 pred)) mode))) table1
    
fun maps_modes preds_modes_table =
  map (fn (pred, modes) =>
    (pred, map (fn (mode, value) => value) modes)) preds_modes_table  
    
fun compile_preds comp_modifiers compfuns thy all_vs param_vs preds moded_clauses =
  map_preds_modes (fn pred => compile_pred comp_modifiers compfuns thy all_vs param_vs pred
      (the (AList.lookup (op =) preds pred))) moded_clauses

fun prove options thy clauses preds modes moded_clauses compiled_terms =
  map_preds_modes (prove_pred options thy clauses preds modes)
    (join_preds_modes moded_clauses compiled_terms)

fun prove_by_skip options thy _ _ _ _ compiled_terms =
  map_preds_modes (fn pred => fn mode => fn t => Drule.standard (Skip_Proof.make_thm thy t))
    compiled_terms

(* preparation of introduction rules into special datastructures *)

fun dest_prem thy params t =
  (case strip_comb t of
    (v as Free _, ts) => if v mem params then Prem (ts, v) else Sidecond t
  | (c as Const (@{const_name Not}, _), [t]) => (case dest_prem thy params t of
      Prem (ts, t) => Negprem (ts, t)
    | Negprem _ => error ("Double negation not allowed in premise: " ^
        Syntax.string_of_term_global thy (c $ t)) 
    | Sidecond t => Sidecond (c $ t))
  | (c as Const (s, _), ts) =>
    if is_registered thy s then
      let val (ts1, ts2) = chop (nparams_of thy s) ts
      in Prem (ts2, list_comb (c, ts1)) end
    else Sidecond t
  | _ => Sidecond t)
    
fun prepare_intrs thy prednames intros =
  let
    val intrs = map prop_of intros
    val nparams = nparams_of thy (hd prednames)
    val preds = map (fn c => Const (c, Sign.the_const_type thy c)) prednames
    val (preds, intrs) = unify_consts thy preds intrs
    val ([preds, intrs], _) = fold_burrow (Variable.import_terms false) [preds, intrs]
      (ProofContext.init thy)
    val preds = map dest_Const preds
    val extra_modes = all_modes_of thy
      |> filter_out (fn (name, _) => member (op =) prednames name)
    val params = case intrs of
        [] =>
          let
            val (paramTs, _) = chop nparams (binder_types (snd (hd preds)))
            val param_names = Name.variant_list [] (map (fn i => "p" ^ string_of_int i)
              (1 upto length paramTs))
          in map Free (param_names ~~ paramTs) end
      | intr :: _ => fst (chop nparams
        (snd (strip_comb (HOLogic.dest_Trueprop (Logic.strip_imp_concl intr)))))
    val param_vs = maps term_vs params
    val all_vs = terms_vs intrs
    fun add_clause intr (clauses, arities) =
    let
      val _ $ t = Logic.strip_imp_concl intr;
      val (Const (name, T), ts) = strip_comb t;
      val (ts1, ts2) = chop nparams ts;
      val prems = map (dest_prem thy params o HOLogic.dest_Trueprop) (Logic.strip_imp_prems intr);
      val (Ts, Us) = chop nparams (binder_types T)
    in
      (AList.update op = (name, these (AList.lookup op = clauses name) @
        [(ts2, prems)]) clauses,
       AList.update op = (name, (map (fn U => (case strip_type U of
                 (Rs as _ :: _, Type ("bool", [])) => SOME (length Rs)
               | _ => NONE)) Ts,
             length Us)) arities)
    end;
    val (clauses, arities) = fold add_clause intrs ([], []);
    fun modes_of_arities arities =
      (map (fn (s, (ks, k)) => (s, cprod (cprods (map
            (fn NONE => [NONE]
              | SOME k' => map SOME (map (map (rpair NONE)) (subsets 1 k'))) ks),
       map (map (rpair NONE)) (subsets 1 k)))) arities)
    fun modes_of_typ T =
      let
        val (Ts, Us) = chop nparams (binder_types T)
        fun all_smodes_of_typs Ts = cprods_subset (
          map_index (fn (i, U) =>
            case HOLogic.strip_tupleT U of
              [] => [(i + 1, NONE)]
            | [U] => [(i + 1, NONE)]
            | Us =>  (i + 1, NONE) ::
              (map (pair (i + 1) o SOME)
                (subtract (op =) [[], 1 upto (length Us)] (subsets 1 (length Us)))))
          Ts)
      in
        cprod (cprods (map (fn T => case strip_type T of
          (Rs as _ :: _, Type ("bool", [])) =>
            map SOME (all_smodes_of_typs Rs) | _ => [NONE]) Ts), all_smodes_of_typs Us)
      end
    val all_modes = map (fn (s, T) => (s, modes_of_typ T)) preds
  in (preds, nparams, all_vs, param_vs, extra_modes, clauses, all_modes) end;

(* sanity check of introduction rules *)

fun check_format_of_intro_rule thy intro =
  let
    val concl = Logic.strip_imp_concl (prop_of intro)
    val (p, args) = strip_comb (HOLogic.dest_Trueprop concl)
    val params = List.take (args, nparams_of thy (fst (dest_Const p)))
    fun check_arg arg = case HOLogic.strip_tupleT (fastype_of arg) of
      (Ts as _ :: _ :: _) =>
        if (length (HOLogic.strip_tuple arg) = length Ts) then true
        else
        error ("Format of introduction rule is invalid: tuples must be expanded:"
        ^ (Syntax.string_of_term_global thy arg) ^ " in " ^
        (Display.string_of_thm_global thy intro)) 
      | _ => true
    val prems = Logic.strip_imp_prems (prop_of intro)
    fun check_prem (Prem (args, _)) = forall check_arg args
      | check_prem (Negprem (args, _)) = forall check_arg args
      | check_prem _ = true
  in
    forall check_arg args andalso
    forall (check_prem o dest_prem thy params o HOLogic.dest_Trueprop) prems
  end

(*
fun check_intros_elim_match thy prednames =
  let
    fun check predname =
      let
        val intros = intros_of thy predname
        val elim = the_elim_of thy predname
        val nparams = nparams_of thy predname
        val elim' =
          (Drule.standard o (Skip_Proof.make_thm thy))
          (mk_casesrule (ProofContext.init thy) nparams intros)
      in
        if not (Thm.equiv_thm (elim, elim')) then
          error "Introduction and elimination rules do not match!"
        else true
      end
  in forall check prednames end
*)

(* create code equation *)

fun add_code_equations thy nparams preds result_thmss =
  let
    fun add_code_equation ((predname, T), (pred, result_thms)) =
      let
        val full_mode = (replicate nparams NONE,
          map (rpair NONE) (1 upto (length (binder_types T) - nparams)))
      in
        if member (op =) (modes_of thy predname) full_mode then
          let
            val Ts = binder_types T
            val arg_names = Name.variant_list []
              (map (fn i => "x" ^ string_of_int i) (1 upto length Ts))
            val args = map Free (arg_names ~~ Ts)
            val predfun = Const (predfun_name_of thy predname full_mode,
              Ts ---> PredicateCompFuns.mk_predT @{typ unit})
            val rhs = PredicateCompFuns.mk_Eval (list_comb (predfun, args), @{term "Unity"})
            val eq_term = HOLogic.mk_Trueprop
              (HOLogic.mk_eq (list_comb (Const (predname, T), args), rhs))
            val def = predfun_definition_of thy predname full_mode
            val tac = fn _ => Simplifier.simp_tac
              (HOL_basic_ss addsimps [def, @{thm eval_pred}]) 1
            val eq = Goal.prove (ProofContext.init thy) arg_names [] eq_term tac
          in
            (pred, result_thms @ [eq])
          end
        else
          (pred, result_thms)
      end
  in
    map add_code_equation (preds ~~ result_thmss)
  end

(** main function of predicate compiler **)

datatype steps = Steps of
  {
  compile_preds : theory -> string list -> string list -> (string * typ) list
    -> (moded_clause list) pred_mode_table -> term pred_mode_table,
  define_functions : (string * typ) list -> string * mode list -> theory -> theory,
  infer_modes : options -> theory -> (string * mode list) list -> (string * mode list) list
    -> string list -> (string * (term list * indprem list) list) list
    -> moded_clause list pred_mode_table,
  prove : options -> theory -> (string * (term list * indprem list) list) list
    -> (string * typ) list -> (string * mode list) list
    -> moded_clause list pred_mode_table -> term pred_mode_table -> thm pred_mode_table,
  add_code_equations : theory -> int -> (string * typ) list
    -> (string * thm list) list -> (string * thm list) list,
  defined : theory -> string -> bool,
  qname : bstring
  }


fun add_equations_of steps options prednames thy =
  let
    fun dest_steps (Steps s) = s
    val _ = print_step options
      ("Starting predicate compiler for predicates " ^ commas prednames ^ "...")
      (*val _ = check_intros_elim_match thy prednames*)
      (*val _ = map (check_format_of_intro_rule thy) (maps (intros_of thy) prednames)*)
    val (preds, nparams, all_vs, param_vs, extra_modes, clauses, all_modes) =
      prepare_intrs thy prednames (maps (intros_of thy) prednames)
    val _ = print_step options "Infering modes..."
    val moded_clauses =
      #infer_modes (dest_steps steps) options thy extra_modes all_modes param_vs clauses
    val modes = map (fn (p, mps) => (p, map fst mps)) moded_clauses
    val _ = check_expected_modes options modes
    val _ = print_modes options modes
      (*val _ = print_moded_clauses thy moded_clauses*)
    val _ = print_step options "Defining executable functions..."
    val thy' = fold (#define_functions (dest_steps steps) preds) modes thy
      |> Theory.checkpoint
    val _ = print_step options "Compiling equations..."
    val compiled_terms =
      #compile_preds (dest_steps steps) thy' all_vs param_vs preds moded_clauses
    val _ = print_compiled_terms options thy' compiled_terms
    val _ = print_step options "Proving equations..."
    val result_thms = #prove (dest_steps steps) options thy' clauses preds (extra_modes @ modes)
      moded_clauses compiled_terms
    val result_thms' = #add_code_equations (dest_steps steps) thy' nparams preds
      (maps_modes result_thms)
    val qname = #qname (dest_steps steps)
    val attrib = fn thy => Attrib.attribute_i thy (Attrib.internal (K (Thm.declaration_attribute
      (fn thm => Context.mapping (Code.add_eqn thm) I))))
    val thy'' = fold (fn (name, result_thms) => fn thy => snd (PureThy.add_thmss
      [((Binding.qualify true (Long_Name.base_name name) (Binding.name qname), result_thms),
        [attrib thy ])] thy))
      result_thms' thy' |> Theory.checkpoint
  in
    thy''
  end

fun extend' value_of edges_of key (G, visited) =
  let
    val (G', v) = case try (Graph.get_node G) key of
        SOME v => (G, v)
      | NONE => (Graph.new_node (key, value_of key) G, value_of key)
    val (G'', visited') = fold (extend' value_of edges_of)
      (subtract (op =) visited (edges_of (key, v)))
      (G', key :: visited)
  in
    (fold (Graph.add_edge o (pair key)) (edges_of (key, v)) G'', visited')
  end;

fun extend value_of edges_of key G = fst (extend' value_of edges_of key (G, [])) 
  
fun gen_add_equations steps options names thy =
  let
    fun dest_steps (Steps s) = s
    val thy' = thy
      |> PredData.map (fold (extend (fetch_pred_data thy) (depending_preds_of thy)) names)
      |> Theory.checkpoint;
    fun strong_conn_of gr keys =
      Graph.strong_conn (Graph.subgraph (member (op =) (Graph.all_succs gr keys)) gr)
    val scc = strong_conn_of (PredData.get thy') names
    val thy'' = fold_rev
      (fn preds => fn thy =>
        if not (forall (#defined (dest_steps steps) thy) preds) then
          add_equations_of steps options preds thy
        else thy)
      scc thy' |> Theory.checkpoint
  in thy'' end

(* different instantiantions of the predicate compiler *)

val predicate_comp_modifiers = Comp_Mod.Comp_Modifiers
  {function_name_of = predfun_name_of : (theory -> string -> mode -> string),
  set_function_name = (fn _ => fn _ => fn _ => I),
  function_name_prefix = "",
  funT_of = funT_of : (compilation_funs -> mode -> typ -> typ),
  additional_arguments = K [],
  wrap_compilation = K (K (K (K (K I))))
   : (compilation_funs -> string -> typ -> mode -> term list -> term -> term),
  transform_additional_arguments = K I : (indprem -> term list -> term list)
  }

val depth_limited_comp_modifiers = Comp_Mod.Comp_Modifiers
  {function_name_of = depth_limited_function_name_of,
  set_function_name = set_depth_limited_function_name,
  funT_of = depth_limited_funT_of : (compilation_funs -> mode -> typ -> typ),
  function_name_prefix = "depth_limited_",
  additional_arguments = fn names =>
    let
      val [depth_name, polarity_name] = Name.variant_list names ["depth", "polarity"]
    in [Free (polarity_name, @{typ "bool"}), Free (depth_name, @{typ "code_numeral"})] end,
  wrap_compilation =
    fn compfuns => fn s => fn T => fn mode => fn additional_arguments => fn compilation =>
    let
      val [polarity, depth] = additional_arguments
      val (_, Ts2) = chop (length (fst mode)) (binder_types T)
      val (_, Us2) = split_smodeT (snd mode) Ts2
      val T' = mk_predT compfuns (HOLogic.mk_tupleT Us2)
      val if_const = Const (@{const_name "If"}, @{typ bool} --> T' --> T' --> T')
      val full_mode = null Us2
    in
      if_const $ HOLogic.mk_eq (depth, @{term "0 :: code_numeral"})
        $ (if_const $ polarity $ mk_bot compfuns (dest_predT compfuns T')
          $ (if full_mode then mk_single compfuns HOLogic.unit else
            Const (@{const_name undefined}, T')))
        $ compilation
    end,
  transform_additional_arguments =
    fn prem => fn additional_arguments =>
    let
      val [polarity, depth] = additional_arguments
      val polarity' = (case prem of Prem _ => I | Negprem _ => HOLogic.mk_not | _ => I) polarity
      val depth' =
        Const ("HOL.minus_class.minus", @{typ "code_numeral => code_numeral => code_numeral"})
          $ depth $ Const ("HOL.one_class.one", @{typ "Code_Numeral.code_numeral"})
    in [polarity', depth'] end
  }

val random_comp_modifiers = Comp_Mod.Comp_Modifiers
  {function_name_of = random_function_name_of,
  set_function_name = set_random_function_name,
  function_name_prefix = "random",
  funT_of = K random_function_funT_of : (compilation_funs -> mode -> typ -> typ),
  additional_arguments = fn names => [Free (Name.variant names "size", @{typ code_numeral})],
  wrap_compilation = K (K (K (K (K I))))
    : (compilation_funs -> string -> typ -> mode -> term list -> term -> term),
  transform_additional_arguments = K I : (indprem -> term list -> term list)
  }

val annotated_comp_modifiers = Comp_Mod.Comp_Modifiers
  {function_name_of = annotated_function_name_of,
  set_function_name = set_annotated_function_name,
  function_name_prefix = "annotated",
  funT_of = funT_of : (compilation_funs -> mode -> typ -> typ),
  additional_arguments = K [],
  wrap_compilation =
    fn compfuns => fn s => fn T => fn mode => fn additional_arguments => fn compilation =>
      mk_tracing ("calling predicate " ^ s ^ " with mode " ^ string_of_mode mode) compilation,
  transform_additional_arguments = K I : (indprem -> term list -> term list)
  }

val add_equations = gen_add_equations
  (Steps {infer_modes = infer_modes,
  define_functions = create_definitions,
  compile_preds = compile_preds predicate_comp_modifiers PredicateCompFuns.compfuns,
  prove = prove,
  add_code_equations = add_code_equations,
  defined = defined_functions,
  qname = "equation"})

val add_depth_limited_equations = gen_add_equations
  (Steps {infer_modes = infer_modes,
  define_functions = define_functions depth_limited_comp_modifiers PredicateCompFuns.compfuns,
  compile_preds = compile_preds depth_limited_comp_modifiers PredicateCompFuns.compfuns,
  prove = prove_by_skip,
  add_code_equations = K (K (K I)),
  defined = defined_depth_limited_functions,
  qname = "depth_limited_equation"})

val add_annotated_equations = gen_add_equations
  (Steps {infer_modes = infer_modes,
  define_functions = define_functions annotated_comp_modifiers PredicateCompFuns.compfuns,
  compile_preds = compile_preds annotated_comp_modifiers PredicateCompFuns.compfuns,
  prove = prove_by_skip,
  add_code_equations = K (K (K I)),
  defined = defined_annotated_functions,
  qname = "annotated_equation"})

val add_quickcheck_equations = gen_add_equations
  (Steps {infer_modes = infer_modes_with_generator,
  define_functions = define_functions random_comp_modifiers RandomPredCompFuns.compfuns,
  compile_preds = compile_preds random_comp_modifiers RandomPredCompFuns.compfuns,
  prove = prove_by_skip,
  add_code_equations = K (K (K I)),
  defined = defined_random_functions,
  qname = "random_equation"})

(** user interface **)

(* code_pred_intro attribute *)

fun attrib f = Thm.declaration_attribute (fn thm => Context.mapping (f thm) I);

val code_pred_intros_attrib = attrib add_intro;


(*FIXME
- Naming of auxiliary rules necessary?
- add default code equations P x y z = P_i_i_i x y z
*)

val setup = PredData.put (Graph.empty) #>
  Attrib.setup @{binding code_pred_intros} (Scan.succeed (attrib add_intro))
    "adding alternative introduction rules for code generation of inductive predicates"
  (*FIXME name discrepancy in attribs and ML code*)
  (*FIXME intros should be better named intro*)

(* TODO: make TheoryDataFun to GenericDataFun & remove duplication of local theory and theory *)
fun generic_code_pred prep_const options raw_const lthy =
  let
    val thy = ProofContext.theory_of lthy
    val const = prep_const thy raw_const
    val lthy' = LocalTheory.theory (PredData.map
        (extend (fetch_pred_data thy) (depending_preds_of thy) const)) lthy
      |> LocalTheory.checkpoint
    val thy' = ProofContext.theory_of lthy'
    val preds = Graph.all_succs (PredData.get thy') [const] |> filter_out (has_elim thy')
    fun mk_cases const =
      let
        val T = Sign.the_const_type thy const
        val pred = Const (const, T)
        val nparams = nparams_of thy' const
        val intros = intros_of thy' const
      in mk_casesrule lthy' pred nparams intros end  
    val cases_rules = map mk_cases preds
    val cases =
      map (fn case_rule => Rule_Cases.Case {fixes = [],
        assumes = [("", Logic.strip_imp_prems case_rule)],
        binds = [], cases = []}) cases_rules
    val case_env = map2 (fn p => fn c => (Long_Name.base_name p, SOME c)) preds cases
    val lthy'' = lthy'
      |> fold Variable.auto_fixes cases_rules 
      |> ProofContext.add_cases true case_env
    fun after_qed thms goal_ctxt =
      let
        val global_thms = ProofContext.export goal_ctxt
          (ProofContext.init (ProofContext.theory_of goal_ctxt)) (map the_single thms)
      in
        goal_ctxt |> LocalTheory.theory (fold set_elim global_thms #>
          (if is_random options then
            (add_equations options [const] #>
            add_quickcheck_equations options [const])
           else if is_depth_limited options then
             add_depth_limited_equations options [const]
           else if is_annotated options then
             add_annotated_equations options [const]
           else
             add_equations options [const]))
      end
  in
    Proof.theorem_i NONE after_qed (map (single o (rpair [])) cases_rules) lthy''
  end;

val code_pred = generic_code_pred (K I);
val code_pred_cmd = generic_code_pred Code.read_const

(* transformation for code generation *)

val eval_ref = Unsynchronized.ref (NONE : (unit -> term Predicate.pred) option);
val random_eval_ref =
  Unsynchronized.ref (NONE : (unit -> int * int -> term Predicate.pred * (int * int)) option);

(*FIXME turn this into an LCF-guarded preprocessor for comprehensions*)
(* TODO: make analyze_compr generic with respect to the compilation modifiers*)
fun analyze_compr thy compfuns param_user_modes (depth_limit, (random, annotated)) t_compr =
  let
    val split = case t_compr of (Const (@{const_name Collect}, _) $ t) => t
      | _ => error ("Not a set comprehension: " ^ Syntax.string_of_term_global thy t_compr);
    val (body, Ts, fp) = HOLogic.strip_psplits split;
    val (pred as Const (name, T), all_args) = strip_comb body;
    val (params, args) = chop (nparams_of thy name) all_args;
    val user_mode = map_filter I (map_index
      (fn (i, t) => case t of Bound j => if j < length Ts then NONE
        else SOME (i+1) | _ => SOME (i+1)) args); (*FIXME dangling bounds should not occur*)
    val user_mode' = map (rpair NONE) user_mode
    val all_modes_of = if random then all_random_modes_of else all_modes_of
    fun fits_to is NONE = true
      | fits_to is (SOME pm) = (is = pm)
    fun valid ((SOME (Mode (_, is, ms))) :: ms') (pm :: pms) =
        fits_to is pm andalso valid (ms @ ms') pms
      | valid (NONE :: ms') pms = valid ms' pms
      | valid [] [] = true
      | valid [] _ = error "Too many mode annotations"
      | valid (SOME _ :: _) [] = error "Not enough mode annotations"
    val modes = filter (fn Mode (_, is, ms) => is = user_mode'
        andalso (the_default true (Option.map (valid ms) param_user_modes)))
      (modes_of_term (all_modes_of thy) (list_comb (pred, params)));
    val m = case modes
     of [] => error ("No mode possible for comprehension "
                ^ Syntax.string_of_term_global thy t_compr)
      | [m] => m
      | m :: _ :: _ => (warning ("Multiple modes possible for comprehension "
                ^ Syntax.string_of_term_global thy t_compr); m);
    val (inargs, outargs) = split_smode user_mode' args;
    val additional_arguments =
      case depth_limit of
        NONE => (if random then [@{term "5 :: code_numeral"}] else [])
      | SOME d => [@{term "True"}, HOLogic.mk_number @{typ "code_numeral"} d]
    val comp_modifiers =
      case depth_limit of
        NONE =>
          (if random then random_comp_modifiers else
           if annotated then annotated_comp_modifiers else predicate_comp_modifiers)
      | SOME _ => depth_limited_comp_modifiers
    val t_pred = compile_expr comp_modifiers compfuns thy
      (m, list_comb (pred, params)) inargs additional_arguments;
    val t_eval = if null outargs then t_pred else
      let
        val outargs_bounds = map (fn Bound i => i) outargs;
        val outargsTs = map (nth Ts) outargs_bounds;
        val T_pred = HOLogic.mk_tupleT outargsTs;
        val T_compr = HOLogic.mk_ptupleT fp Ts;
        val arrange_bounds = map_index I outargs_bounds
          |> sort (prod_ord (K EQUAL) int_ord)
          |> map fst;
        val arrange = funpow (length outargs_bounds - 1) HOLogic.mk_split
          (Term.list_abs (map (pair "") outargsTs,
            HOLogic.mk_ptuple fp T_compr (map Bound arrange_bounds)))
      in mk_map compfuns T_pred T_compr arrange t_pred end
  in t_eval end;

fun eval thy param_user_modes (options as (depth_limit, (random, annotated))) t_compr =
  let
    val compfuns = if random then RandomPredCompFuns.compfuns else PredicateCompFuns.compfuns
    val t = analyze_compr thy compfuns param_user_modes options t_compr;
    val T = dest_predT compfuns (fastype_of t);
    val t' = mk_map compfuns T HOLogic.termT (HOLogic.term_of_const T) t;
    val eval =
      if random then
        Code_ML.eval NONE ("Predicate_Compile_Core.random_eval_ref", random_eval_ref)
            (fn proc => fn g => fn s => g s |>> Predicate.map proc) thy t' []
          |> Random_Engine.run
      else
        Code_ML.eval NONE ("Predicate_Compile_Core.eval_ref", eval_ref) Predicate.map thy t' []
  in (T, eval) end;

fun values ctxt param_user_modes options k t_compr =
  let
    val thy = ProofContext.theory_of ctxt;
    val (T, ts) = eval thy param_user_modes options t_compr;
    val (ts, _) = Predicate.yieldn k ts;
    val setT = HOLogic.mk_setT T;
    val elemsT = HOLogic.mk_set T ts;
    val cont = Free ("...", setT)
  in if k = ~1 orelse length ts < k then elemsT
    else Const (@{const_name Set.union}, setT --> setT --> setT) $ elemsT $ cont
  end;
  (*
fun random_values ctxt k t = 
  let
    val thy = ProofContext.theory_of ctxt
    val _ = 
  in
  end;
  *)
fun values_cmd print_modes param_user_modes options k raw_t state =
  let
    val ctxt = Toplevel.context_of state;
    val t = Syntax.read_term ctxt raw_t;
    val t' = values ctxt param_user_modes options k t;
    val ty' = Term.type_of t';
    val ctxt' = Variable.auto_fixes t' ctxt;
    val p = PrintMode.with_modes print_modes (fn () =>
      Pretty.block [Pretty.quote (Syntax.pretty_term ctxt' t'), Pretty.fbrk,
        Pretty.str "::", Pretty.brk 1, Pretty.quote (Syntax.pretty_typ ctxt' ty')]) ();
  in Pretty.writeln p end;

end;<|MERGE_RESOLUTION|>--- conflicted
+++ resolved
@@ -1511,23 +1511,12 @@
   val simprules = [defthm, @{thm eval_pred},
     @{thm "split_beta"}, @{thm "fst_conv"}, @{thm "snd_conv"}, @{thm pair_collapse}]
   val unfolddef_tac = Simplifier.asm_full_simp_tac (HOL_basic_ss addsimps simprules) 1
-<<<<<<< HEAD
   val introthm = Goal.prove (ProofContext.init thy)
-    (argnames @ param_names @ param_names' @ ["y"]) [] introtrm (fn {...} => unfolddef_tac)
+    (argnames @ param_names @ param_names' @ ["y"]) [] introtrm (fn _ => unfolddef_tac)
   val P = HOLogic.mk_Trueprop (Free ("P", HOLogic.boolT));
   val elimtrm = Logic.list_implies ([funpropE, Logic.mk_implies (predpropE, P)], P)
   val elimthm = Goal.prove (ProofContext.init thy)
-    (argnames @ param_names @ param_names' @ ["y", "P"]) [] elimtrm (fn {...} => unfolddef_tac)
-=======
-  val introthm =
-    Goal.prove (ProofContext.init thy) (argnames @ param_names @ param_names' @ ["y"]) [] introtrm
-      (fn _ => unfolddef_tac)
-  val P = HOLogic.mk_Trueprop (Free ("P", HOLogic.boolT));
-  val elimtrm = Logic.list_implies ([funpropE, Logic.mk_implies (predpropE, P)], P)
-  val elimthm =
-    Goal.prove (ProofContext.init thy) (argnames @ param_names @ param_names' @ ["y", "P"]) [] elimtrm
-      (fn _ => unfolddef_tac)
->>>>>>> 135b4431
+    (argnames @ param_names @ param_names' @ ["y", "P"]) [] elimtrm (fn _ => unfolddef_tac)
 in
   (introthm, elimthm)
 end;
