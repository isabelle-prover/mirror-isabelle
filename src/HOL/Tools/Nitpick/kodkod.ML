(*  Title:      HOL/Tools/Nitpick/kodkod.ML
    Author:     Jasmin Blanchette, TU Muenchen
    Copyright   2008, 2009, 2010

ML interface on top of Kodkod.
*)

signature KODKOD =
sig
  type n_ary_index = int * int
  type setting = string * string

  datatype tuple =
    Tuple of int list |
    TupleIndex of n_ary_index |
    TupleReg of n_ary_index

  datatype tuple_set =
    TupleUnion of tuple_set * tuple_set |
    TupleDifference of tuple_set * tuple_set |
    TupleIntersect of tuple_set * tuple_set |
    TupleProduct of tuple_set * tuple_set |
    TupleProject of tuple_set * int |
    TupleSet of tuple list |
    TupleRange of tuple * tuple |
    TupleArea of tuple * tuple |
    TupleAtomSeq of int * int |
    TupleSetReg of n_ary_index

  datatype tuple_assign =
    AssignTuple of n_ary_index * tuple |
    AssignTupleSet of n_ary_index * tuple_set

  type bound = (n_ary_index * string) list * tuple_set list
  type int_bound = int option * tuple_set list

  datatype formula =
    All of decl list * formula |
    Exist of decl list * formula |
    FormulaLet of expr_assign list * formula |
    FormulaIf of formula * formula * formula |
    Or of formula * formula |
    Iff of formula * formula |
    Implies of formula * formula |
    And of formula * formula |
    Not of formula |
    Acyclic of n_ary_index |
    Function of n_ary_index * rel_expr * rel_expr |
    Functional of n_ary_index * rel_expr * rel_expr |
    TotalOrdering of n_ary_index * n_ary_index * n_ary_index * n_ary_index |
    Subset of rel_expr * rel_expr |
    RelEq of rel_expr * rel_expr |
    IntEq of int_expr * int_expr |
    LT of int_expr * int_expr |
    LE of int_expr * int_expr |
    No of rel_expr |
    Lone of rel_expr |
    One of rel_expr |
    Some of rel_expr |
    False |
    True |
    FormulaReg of int
  and rel_expr =
    RelLet of expr_assign list * rel_expr |
    RelIf of formula * rel_expr * rel_expr |
    Union of rel_expr * rel_expr |
    Difference of rel_expr * rel_expr |
    Override of rel_expr * rel_expr |
    Intersect of rel_expr * rel_expr |
    Product of rel_expr * rel_expr |
    IfNo of rel_expr * rel_expr |
    Project of rel_expr * int_expr list |
    Join of rel_expr * rel_expr |
    Closure of rel_expr |
    ReflexiveClosure of rel_expr |
    Transpose of rel_expr |
    Comprehension of decl list * formula |
    Bits of int_expr |
    Int of int_expr |
    Iden |
    Ints |
    None |
    Univ |
    Atom of int |
    AtomSeq of int * int |
    Rel of n_ary_index |
    Var of n_ary_index |
    RelReg of n_ary_index
  and int_expr =
    Sum of decl list * int_expr |
    IntLet of expr_assign list * int_expr |
    IntIf of formula * int_expr * int_expr |
    SHL of int_expr * int_expr |
    SHA of int_expr * int_expr |
    SHR of int_expr * int_expr |
    Add of int_expr * int_expr |
    Sub of int_expr * int_expr |
    Mult of int_expr * int_expr |
    Div of int_expr * int_expr |
    Mod of int_expr * int_expr |
    Cardinality of rel_expr |
    SetSum of rel_expr |
    BitOr of int_expr * int_expr |
    BitXor of int_expr * int_expr |
    BitAnd of int_expr * int_expr |
    BitNot of int_expr |
    Neg of int_expr |
    Absolute of int_expr |
    Signum of int_expr |
    Num of int |
    IntReg of int
  and decl =
    DeclNo of n_ary_index * rel_expr |
    DeclLone of n_ary_index * rel_expr |
    DeclOne of n_ary_index * rel_expr |
    DeclSome of n_ary_index * rel_expr |
    DeclSet of n_ary_index * rel_expr
  and expr_assign =
    AssignFormulaReg of int * formula |
    AssignRelReg of n_ary_index * rel_expr |
    AssignIntReg of int * int_expr

  type 'a fold_expr_funcs = {
    formula_func: formula -> 'a -> 'a,
    rel_expr_func: rel_expr -> 'a -> 'a,
    int_expr_func: int_expr -> 'a -> 'a
  }

  val fold_formula : 'a fold_expr_funcs -> formula -> 'a -> 'a
  val fold_rel_expr : 'a fold_expr_funcs -> rel_expr -> 'a -> 'a
  val fold_int_expr : 'a fold_expr_funcs -> int_expr -> 'a -> 'a
  val fold_decl : 'a fold_expr_funcs -> decl -> 'a -> 'a
  val fold_expr_assign : 'a fold_expr_funcs -> expr_assign -> 'a -> 'a

  type 'a fold_tuple_funcs = {
    tuple_func: tuple -> 'a -> 'a,
    tuple_set_func: tuple_set -> 'a -> 'a
  }

  val fold_tuple : 'a fold_tuple_funcs -> tuple -> 'a -> 'a
  val fold_tuple_set : 'a fold_tuple_funcs -> tuple_set -> 'a -> 'a
  val fold_tuple_assign : 'a fold_tuple_funcs -> tuple_assign -> 'a -> 'a
  val fold_bound :
      'a fold_expr_funcs -> 'a fold_tuple_funcs -> bound -> 'a -> 'a
  val fold_int_bound : 'a fold_tuple_funcs -> int_bound -> 'a -> 'a

  type problem = {
    comment: string,
    settings: setting list,
    univ_card: int,
    tuple_assigns: tuple_assign list,
    bounds: bound list,
    int_bounds: int_bound list,
    expr_assigns: expr_assign list,
    formula: formula}

  type raw_bound = n_ary_index * int list list

  datatype outcome =
    NotInstalled |
    Normal of (int * raw_bound list) list * int list |
    TimedOut of int list |
    Interrupted of int list option |
    Error of string * int list

  exception SYNTAX of string * string

  val max_arity : int -> int
  val arity_of_rel_expr : rel_expr -> int
  val problems_equivalent : problem -> problem -> bool
  val solve_any_problem :
    bool -> Time.time option -> int -> int -> problem list -> outcome
end;

structure Kodkod : KODKOD =
struct

type n_ary_index = int * int

type setting = string * string

datatype tuple =
  Tuple of int list |
  TupleIndex of n_ary_index |
  TupleReg of n_ary_index

datatype tuple_set =
  TupleUnion of tuple_set * tuple_set |
  TupleDifference of tuple_set * tuple_set |
  TupleIntersect of tuple_set * tuple_set |
  TupleProduct of tuple_set * tuple_set |
  TupleProject of tuple_set * int |
  TupleSet of tuple list |
  TupleRange of tuple * tuple |
  TupleArea of tuple * tuple |
  TupleAtomSeq of int * int |
  TupleSetReg of n_ary_index

datatype tuple_assign =
  AssignTuple of n_ary_index * tuple |
  AssignTupleSet of n_ary_index * tuple_set

type bound = (n_ary_index * string) list * tuple_set list
type int_bound = int option * tuple_set list

datatype formula =
  All of decl list * formula |
  Exist of decl list * formula |
  FormulaLet of expr_assign list * formula |
  FormulaIf of formula * formula * formula |
  Or of formula * formula |
  Iff of formula * formula |
  Implies of formula * formula |
  And of formula * formula |
  Not of formula |
  Acyclic of n_ary_index |
  Function of n_ary_index * rel_expr * rel_expr |
  Functional of n_ary_index * rel_expr * rel_expr |
  TotalOrdering of n_ary_index * n_ary_index * n_ary_index * n_ary_index |
  Subset of rel_expr * rel_expr |
  RelEq of rel_expr * rel_expr |
  IntEq of int_expr * int_expr |
  LT of int_expr * int_expr |
  LE of int_expr * int_expr |
  No of rel_expr |
  Lone of rel_expr |
  One of rel_expr |
  Some of rel_expr |
  False |
  True |
  FormulaReg of int
and rel_expr =
  RelLet of expr_assign list * rel_expr |
  RelIf of formula * rel_expr * rel_expr |
  Union of rel_expr * rel_expr |
  Difference of rel_expr * rel_expr |
  Override of rel_expr * rel_expr |
  Intersect of rel_expr * rel_expr |
  Product of rel_expr * rel_expr |
  IfNo of rel_expr * rel_expr |
  Project of rel_expr * int_expr list |
  Join of rel_expr * rel_expr |
  Closure of rel_expr |
  ReflexiveClosure of rel_expr |
  Transpose of rel_expr |
  Comprehension of decl list * formula |
  Bits of int_expr |
  Int of int_expr |
  Iden |
  Ints |
  None |
  Univ |
  Atom of int |
  AtomSeq of int * int |
  Rel of n_ary_index |
  Var of n_ary_index |
  RelReg of n_ary_index
and int_expr =
  Sum of decl list * int_expr |
  IntLet of expr_assign list * int_expr |
  IntIf of formula * int_expr * int_expr |
  SHL of int_expr * int_expr |
  SHA of int_expr * int_expr |
  SHR of int_expr * int_expr |
  Add of int_expr * int_expr |
  Sub of int_expr * int_expr |
  Mult of int_expr * int_expr |
  Div of int_expr * int_expr |
  Mod of int_expr * int_expr |
  Cardinality of rel_expr |
  SetSum of rel_expr |
  BitOr of int_expr * int_expr |
  BitXor of int_expr * int_expr |
  BitAnd of int_expr * int_expr |
  BitNot of int_expr |
  Neg of int_expr |
  Absolute of int_expr |
  Signum of int_expr |
  Num of int |
  IntReg of int
and decl =
  DeclNo of n_ary_index * rel_expr |
  DeclLone of n_ary_index * rel_expr |
  DeclOne of n_ary_index * rel_expr |
  DeclSome of n_ary_index * rel_expr |
  DeclSet of n_ary_index * rel_expr
and expr_assign =
  AssignFormulaReg of int * formula |
  AssignRelReg of n_ary_index * rel_expr |
  AssignIntReg of int * int_expr

type problem = {
  comment: string,
  settings: setting list,
  univ_card: int,
  tuple_assigns: tuple_assign list,
  bounds: bound list,
  int_bounds: int_bound list,
  expr_assigns: expr_assign list,
  formula: formula}

type raw_bound = n_ary_index * int list list

datatype outcome =
  NotInstalled |
  Normal of (int * raw_bound list) list * int list |
  TimedOut of int list |
  Interrupted of int list option |
  Error of string * int list

exception SYNTAX of string * string

type 'a fold_expr_funcs = {
  formula_func: formula -> 'a -> 'a,
  rel_expr_func: rel_expr -> 'a -> 'a,
  int_expr_func: int_expr -> 'a -> 'a
}

(* 'a fold_expr_funcs -> formula -> 'a -> 'a *)
fun fold_formula (F : 'a fold_expr_funcs) formula =
  case formula of
    All (ds, f) => fold (fold_decl F) ds #> fold_formula F f
  | Exist (ds, f) => fold (fold_decl F) ds #> fold_formula F f
  | FormulaLet (bs, f) => fold (fold_expr_assign F) bs #> fold_formula F f
  | FormulaIf (f, f1, f2) =>
    fold_formula F f #> fold_formula F f1 #> fold_formula F f2
  | Or (f1, f2) => fold_formula F f1 #> fold_formula F f2
  | Iff (f1, f2) => fold_formula F f1 #> fold_formula F f2
  | Implies (f1, f2) => fold_formula F f1 #> fold_formula F f2
  | And (f1, f2) => fold_formula F f1 #> fold_formula F f2
  | Not f => fold_formula F f
  | Acyclic x => fold_rel_expr F (Rel x)
  | Function (x, r1, r2) =>
    fold_rel_expr F (Rel x) #> fold_rel_expr F r1 #> fold_rel_expr F r2
  | Functional (x, r1, r2) =>
    fold_rel_expr F (Rel x) #> fold_rel_expr F r1 #> fold_rel_expr F r2
  | TotalOrdering (x1, x2, x3, x4) =>
    fold_rel_expr F (Rel x1) #> fold_rel_expr F (Rel x2)
    #> fold_rel_expr F (Rel x3) #> fold_rel_expr F (Rel x4)
  | Subset (r1, r2) => fold_rel_expr F r1 #> fold_rel_expr F r2
  | RelEq (r1, r2) => fold_rel_expr F r1 #> fold_rel_expr F r2
  | IntEq (i1, i2) => fold_int_expr F i1 #> fold_int_expr F i2
  | LT (i1, i2) => fold_int_expr F i1 #> fold_int_expr F i2
  | LE (i1, i2) => fold_int_expr F i1 #> fold_int_expr F i2
  | No r => fold_rel_expr F r
  | Lone r => fold_rel_expr F r
  | One r => fold_rel_expr F r
  | Some r => fold_rel_expr F r
  | False => #formula_func F formula
  | True => #formula_func F formula
  | FormulaReg _ => #formula_func F formula
(* 'a fold_expr_funcs -> rel_expr -> 'a -> 'a *)
and fold_rel_expr F rel_expr =
  case rel_expr of
    RelLet (bs, r) => fold (fold_expr_assign F) bs #> fold_rel_expr F r
  | RelIf (f, r1, r2) =>
    fold_formula F f #> fold_rel_expr F r1 #> fold_rel_expr F r2
  | Union (r1, r2) => fold_rel_expr F r1 #> fold_rel_expr F r2
  | Difference (r1, r2) => fold_rel_expr F r1 #> fold_rel_expr F r2
  | Override (r1, r2) => fold_rel_expr F r1 #> fold_rel_expr F r2
  | Intersect (r1, r2) => fold_rel_expr F r1 #> fold_rel_expr F r2
  | Product (r1, r2) => fold_rel_expr F r1 #> fold_rel_expr F r2
  | IfNo (r1, r2) => fold_rel_expr F r1 #> fold_rel_expr F r2
  | Project (r1, is) => fold_rel_expr F r1 #> fold (fold_int_expr F) is
  | Join (r1, r2) => fold_rel_expr F r1 #> fold_rel_expr F r2
  | Closure r => fold_rel_expr F r
  | ReflexiveClosure r => fold_rel_expr F r
  | Transpose r => fold_rel_expr F r
  | Comprehension (ds, f) => fold (fold_decl F) ds #> fold_formula F f
  | Bits i => fold_int_expr F i
  | Int i => fold_int_expr F i
  | Iden => #rel_expr_func F rel_expr
  | Ints => #rel_expr_func F rel_expr
  | None => #rel_expr_func F rel_expr
  | Univ => #rel_expr_func F rel_expr
  | Atom _ => #rel_expr_func F rel_expr
  | AtomSeq _ => #rel_expr_func F rel_expr
  | Rel _ => #rel_expr_func F rel_expr
  | Var _ => #rel_expr_func F rel_expr
  | RelReg _ => #rel_expr_func F rel_expr
(* 'a fold_expr_funcs -> int_expr -> 'a -> 'a *)
and fold_int_expr F int_expr =
  case int_expr of
    Sum (ds, i) => fold (fold_decl F) ds #> fold_int_expr F i
  | IntLet (bs, i) => fold (fold_expr_assign F) bs #> fold_int_expr F i
  | IntIf (f, i1, i2) =>
    fold_formula F f #> fold_int_expr F i1 #> fold_int_expr F i2
  | SHL (i1, i2) => fold_int_expr F i1 #> fold_int_expr F i2
  | SHA (i1, i2) => fold_int_expr F i1 #> fold_int_expr F i2
  | SHR (i1, i2) => fold_int_expr F i1 #> fold_int_expr F i2
  | Add (i1, i2) => fold_int_expr F i1 #> fold_int_expr F i2
  | Sub (i1, i2) => fold_int_expr F i1 #> fold_int_expr F i2
  | Mult (i1, i2) => fold_int_expr F i1 #> fold_int_expr F i2
  | Div (i1, i2) => fold_int_expr F i1 #> fold_int_expr F i2
  | Mod (i1, i2) => fold_int_expr F i1 #> fold_int_expr F i2
  | Cardinality r => fold_rel_expr F r
  | SetSum r => fold_rel_expr F r
  | BitOr (i1, i2) => fold_int_expr F i1 #> fold_int_expr F i2
  | BitXor (i1, i2) => fold_int_expr F i1 #> fold_int_expr F i2
  | BitAnd (i1, i2) => fold_int_expr F i1 #> fold_int_expr F i2
  | BitNot i => fold_int_expr F i
  | Neg i => fold_int_expr F i
  | Absolute i => fold_int_expr F i
  | Signum i => fold_int_expr F i
  | Num _ => #int_expr_func F int_expr
  | IntReg _ => #int_expr_func F int_expr
(* 'a fold_expr_funcs -> decl -> 'a -> 'a *)
and fold_decl F decl =
  case decl of
    DeclNo (x, r) => fold_rel_expr F (Var x) #> fold_rel_expr F r
  | DeclLone (x, r) => fold_rel_expr F (Var x) #> fold_rel_expr F r
  | DeclOne (x, r) => fold_rel_expr F (Var x) #> fold_rel_expr F r
  | DeclSome (x, r) => fold_rel_expr F (Var x) #> fold_rel_expr F r
  | DeclSet (x, r) => fold_rel_expr F (Var x) #> fold_rel_expr F r
(* 'a fold_expr_funcs -> expr_assign -> 'a -> 'a *)
and fold_expr_assign F assign =
  case assign of
    AssignFormulaReg (x, f) => fold_formula F (FormulaReg x) #> fold_formula F f
  | AssignRelReg (x, r) => fold_rel_expr F (RelReg x) #> fold_rel_expr F r
  | AssignIntReg (x, i) => fold_int_expr F (IntReg x) #> fold_int_expr F i

type 'a fold_tuple_funcs = {
  tuple_func: tuple -> 'a -> 'a,
  tuple_set_func: tuple_set -> 'a -> 'a
}

(* 'a fold_tuple_funcs -> tuple -> 'a -> 'a *)
fun fold_tuple (F : 'a fold_tuple_funcs) = #tuple_func F
(* 'a fold_tuple_funcs -> tuple_set -> 'a -> 'a *)
fun fold_tuple_set F tuple_set =
  case tuple_set of
    TupleUnion (ts1, ts2) => fold_tuple_set F ts1 #> fold_tuple_set F ts2
  | TupleDifference (ts1, ts2) => fold_tuple_set F ts1 #> fold_tuple_set F ts2
  | TupleIntersect (ts1, ts2) => fold_tuple_set F ts1 #> fold_tuple_set F ts2
  | TupleProduct (ts1, ts2) => fold_tuple_set F ts1 #> fold_tuple_set F ts2
  | TupleProject (ts, _) => fold_tuple_set F ts
  | TupleSet ts => fold (fold_tuple F) ts
  | TupleRange (t1, t2) => fold_tuple F t1 #> fold_tuple F t2
  | TupleArea (t1, t2) => fold_tuple F t1 #> fold_tuple F t2
  | TupleAtomSeq _ => #tuple_set_func F tuple_set
  | TupleSetReg _ => #tuple_set_func F tuple_set
(* 'a fold_tuple_funcs -> tuple_assign -> 'a -> 'a *)
fun fold_tuple_assign F assign =
  case assign of
    AssignTuple (x, t) => fold_tuple F (TupleReg x) #> fold_tuple F t
  | AssignTupleSet (x, ts) =>
    fold_tuple_set F (TupleSetReg x) #> fold_tuple_set F ts
(* 'a fold_expr_funcs -> 'a fold_tuple_funcs -> bound -> 'a -> 'a *)
fun fold_bound expr_F tuple_F (zs, tss) =
  fold (fold_rel_expr expr_F) (map (Rel o fst) zs)
  #> fold (fold_tuple_set tuple_F) tss
(* 'a fold_tuple_funcs -> int_bound -> 'a -> 'a *)
fun fold_int_bound F (_, tss) = fold (fold_tuple_set F) tss

(* int -> int *)
fun max_arity univ_card = floor (Math.ln 2147483647.0
                                 / Math.ln (Real.fromInt univ_card))
(* rel_expr -> int *)
fun arity_of_rel_expr (RelLet (_, r)) = arity_of_rel_expr r
  | arity_of_rel_expr (RelIf (_, r1, _)) = arity_of_rel_expr r1
  | arity_of_rel_expr (Union (r1, _)) = arity_of_rel_expr r1
  | arity_of_rel_expr (Difference (r1, _)) = arity_of_rel_expr r1
  | arity_of_rel_expr (Override (r1, _)) = arity_of_rel_expr r1
  | arity_of_rel_expr (Intersect (r1, _)) = arity_of_rel_expr r1
  | arity_of_rel_expr (Product (r1, r2)) = sum_arities_of_rel_exprs r1 r2
  | arity_of_rel_expr (IfNo (r1, _)) = arity_of_rel_expr r1
  | arity_of_rel_expr (Project (r, is)) = length is
  | arity_of_rel_expr (Join (r1, r2)) = sum_arities_of_rel_exprs r1 r2 - 2
  | arity_of_rel_expr (Closure _) = 2
  | arity_of_rel_expr (ReflexiveClosure _) = 2
  | arity_of_rel_expr (Transpose _) = 2
  | arity_of_rel_expr (Comprehension (ds, _)) =
    fold (curry op + o arity_of_decl) ds 0
  | arity_of_rel_expr (Bits _) = 1
  | arity_of_rel_expr (Int _) = 1
  | arity_of_rel_expr Iden = 2
  | arity_of_rel_expr Ints = 1
  | arity_of_rel_expr None = 1
  | arity_of_rel_expr Univ = 1
  | arity_of_rel_expr (Atom _) = 1
  | arity_of_rel_expr (AtomSeq _) = 1
  | arity_of_rel_expr (Rel (n, _)) = n
  | arity_of_rel_expr (Var (n, _)) = n
  | arity_of_rel_expr (RelReg (n, _)) = n
(* rel_expr -> rel_expr -> int *)
and sum_arities_of_rel_exprs r1 r2 = arity_of_rel_expr r1 + arity_of_rel_expr r2
(* decl -> int *)
and arity_of_decl (DeclNo ((n, _), _)) = n
  | arity_of_decl (DeclLone ((n, _), _)) = n
  | arity_of_decl (DeclOne ((n, _), _)) = n
  | arity_of_decl (DeclSome ((n, _), _)) = n
  | arity_of_decl (DeclSet ((n, _), _)) = n

(* string -> bool *)
val is_relevant_setting = not o member (op =) ["solver", "delay"]

(* problem -> problem -> bool *)
fun problems_equivalent (p1 : problem) (p2 : problem) =
  #univ_card p1 = #univ_card p2 andalso
  #formula p1 = #formula p2 andalso
  #bounds p1 = #bounds p2 andalso
  #expr_assigns p1 = #expr_assigns p2 andalso
  #tuple_assigns p1 = #tuple_assigns p2 andalso
  #int_bounds p1 = #int_bounds p2 andalso
  filter (is_relevant_setting o fst) (#settings p1)
  = filter (is_relevant_setting o fst) (#settings p2)

val created_temp_dir = Unsynchronized.ref false

(* bool -> string * string *)
fun serial_string_and_temporary_dir_for_overlord overlord =
  if overlord then
    ("", getenv "ISABELLE_HOME_USER")
  else
    let
      val dir = getenv "ISABELLE_TMP"
      val _ = if !created_temp_dir then ()
              else (created_temp_dir := true; File.mkdir (Path.explode dir))
    in (serial_string (), dir) end

(* int -> string *)
fun base_name j =
  if j < 0 then string_of_int (~j - 1) ^ "'" else string_of_int j

(* n_ary_index -> string -> string -> string -> string *)
fun n_ary_name (1, j) prefix _ _ = prefix ^ base_name j
  | n_ary_name (2, j) _ prefix _ = prefix ^ base_name j
  | n_ary_name (n, j) _ _ prefix = prefix ^ string_of_int n ^ "_" ^ base_name j

(* int -> string *)
fun atom_name j = "A" ^ base_name j
fun atom_seq_name (k, 0) = "u" ^ base_name k
  | atom_seq_name (k, j0) = "u" ^ base_name k ^ "@" ^ base_name j0
fun formula_reg_name j = "$f" ^ base_name j
fun rel_reg_name j = "$e" ^ base_name j
fun int_reg_name j = "$i" ^ base_name j

(* n_ary_index -> string *)
fun tuple_name x = n_ary_name x "A" "P" "T"
fun rel_name x = n_ary_name x "s" "r" "m"
fun var_name x = n_ary_name x "S" "R" "M"
fun tuple_reg_name x = n_ary_name x "$A" "$P" "$T"
fun tuple_set_reg_name x = n_ary_name x "$a" "$p" "$t"

(* string -> string *)
fun inline_comment "" = ""
  | inline_comment comment =
    " /* " ^ translate_string (fn "\n" => " " | "*" => "* " | s => s) comment ^
    " */"
fun block_comment "" = ""
  | block_comment comment = prefix_lines "// " comment ^ "\n"

(* (n_ary_index * string) -> string *)
fun commented_rel_name (x, s) = rel_name x ^ inline_comment s

(* tuple -> string *)
fun string_for_tuple (Tuple js) = "[" ^ commas (map atom_name js) ^ "]"
  | string_for_tuple (TupleIndex x) = tuple_name x
  | string_for_tuple (TupleReg x) = tuple_reg_name x

val no_prec = 100
val prec_TupleUnion = 1
val prec_TupleIntersect = 2
val prec_TupleProduct = 3
val prec_TupleProject = 4

(* tuple_set -> int *)
fun precedence_ts (TupleUnion _) = prec_TupleUnion
  | precedence_ts (TupleDifference _) = prec_TupleUnion
  | precedence_ts (TupleIntersect _) = prec_TupleIntersect
  | precedence_ts (TupleProduct _) = prec_TupleProduct
  | precedence_ts (TupleProject _) = prec_TupleProject
  | precedence_ts _ = no_prec

(* tuple_set -> string *)
fun string_for_tuple_set tuple_set =
  let
    (* tuple_set -> int -> string *)
    fun sub tuple_set outer_prec =
      let
        val prec = precedence_ts tuple_set
        val need_parens = (prec < outer_prec)
      in
        (if need_parens then "(" else "") ^
        (case tuple_set of
           TupleUnion (ts1, ts2) => sub ts1 prec ^ " + " ^ sub ts2 (prec + 1)
         | TupleDifference (ts1, ts2) =>
           sub ts1 prec ^ " - " ^ sub ts1 (prec + 1)
         | TupleIntersect (ts1, ts2) => sub ts1 prec ^ " & " ^ sub ts1 prec
         | TupleProduct (ts1, ts2) => sub ts1 prec ^ "->" ^ sub ts2 prec
         | TupleProject (ts, c) => sub ts prec ^ "[" ^ string_of_int c ^ "]"
         | TupleSet ts => "{" ^ commas (map string_for_tuple ts) ^ "}"
         | TupleRange (t1, t2) =>
           "{" ^ string_for_tuple t1 ^
           (if t1 = t2 then "" else " .. " ^ string_for_tuple t2) ^ "}"
         | TupleArea (t1, t2) =>
           "{" ^ string_for_tuple t1 ^ " # " ^ string_for_tuple t2 ^ "}"
         | TupleAtomSeq x => atom_seq_name x
         | TupleSetReg x => tuple_set_reg_name x) ^
        (if need_parens then ")" else "")
      end
  in sub tuple_set 0 end

(* tuple_assign -> string *)
fun string_for_tuple_assign (AssignTuple (x, t)) =
    tuple_reg_name x ^ " := " ^ string_for_tuple t ^ "\n"
  | string_for_tuple_assign (AssignTupleSet (x, ts)) =
    tuple_set_reg_name x ^ " := " ^ string_for_tuple_set ts ^ "\n"

(* bound -> string *)
fun string_for_bound (zs, tss) =
  "bounds " ^ commas (map commented_rel_name zs) ^ ": " ^
  (if length tss = 1 then "" else "[") ^ commas (map string_for_tuple_set tss) ^
  (if length tss = 1 then "" else "]") ^ "\n"

(* int_bound -> string *)
fun int_string_for_bound (opt_n, tss) =
  (case opt_n of
     SOME n => signed_string_of_int n ^ ": "
   | NONE => "") ^ "[" ^ commas (map string_for_tuple_set tss) ^ "]"

val prec_All = 1
val prec_Or = 2
val prec_Iff = 3
val prec_Implies = 4
val prec_And = 5
val prec_Not = 6
val prec_Eq = 7
val prec_Some = 8
val prec_SHL = 9
val prec_Add = 10
val prec_Mult = 11
val prec_Override = 12
val prec_Intersect = 13
val prec_Product = 14
val prec_IfNo = 15
val prec_Project = 17
val prec_Join = 18
val prec_BitNot = 19

(* formula -> int *)
fun precedence_f (All _) = prec_All
  | precedence_f (Exist _) = prec_All
  | precedence_f (FormulaLet _) = prec_All
  | precedence_f (FormulaIf _) = prec_All
  | precedence_f (Or _) = prec_Or
  | precedence_f (Iff _) = prec_Iff
  | precedence_f (Implies _) = prec_Implies
  | precedence_f (And _) = prec_And
  | precedence_f (Not _) = prec_Not
  | precedence_f (Acyclic _) = no_prec
  | precedence_f (Function _) = no_prec
  | precedence_f (Functional _) = no_prec
  | precedence_f (TotalOrdering _) = no_prec
  | precedence_f (Subset _) = prec_Eq
  | precedence_f (RelEq _) = prec_Eq
  | precedence_f (IntEq _) = prec_Eq
  | precedence_f (LT _) = prec_Eq
  | precedence_f (LE _) = prec_Eq
  | precedence_f (No _) = prec_Some
  | precedence_f (Lone _) = prec_Some
  | precedence_f (One _) = prec_Some
  | precedence_f (Some _) = prec_Some
  | precedence_f False = no_prec
  | precedence_f True = no_prec
  | precedence_f (FormulaReg _) = no_prec
(* rel_expr -> int *)
and precedence_r (RelLet _) = prec_All
  | precedence_r (RelIf _) = prec_All
  | precedence_r (Union _) = prec_Add
  | precedence_r (Difference _) = prec_Add
  | precedence_r (Override _) = prec_Override
  | precedence_r (Intersect _) = prec_Intersect
  | precedence_r (Product _) = prec_Product
  | precedence_r (IfNo _) = prec_IfNo
  | precedence_r (Project _) = prec_Project
  | precedence_r (Join _) = prec_Join
  | precedence_r (Closure _) = prec_BitNot
  | precedence_r (ReflexiveClosure _) = prec_BitNot
  | precedence_r (Transpose _) = prec_BitNot
  | precedence_r (Comprehension _) = no_prec
  | precedence_r (Bits _) = no_prec
  | precedence_r (Int _) = no_prec
  | precedence_r Iden = no_prec
  | precedence_r Ints = no_prec
  | precedence_r None = no_prec
  | precedence_r Univ = no_prec
  | precedence_r (Atom _) = no_prec
  | precedence_r (AtomSeq _) = no_prec
  | precedence_r (Rel _) = no_prec
  | precedence_r (Var _) = no_prec
  | precedence_r (RelReg _) = no_prec
(* int_expr -> int *)
and precedence_i (Sum _) = prec_All
  | precedence_i (IntLet _) = prec_All
  | precedence_i (IntIf _) = prec_All
  | precedence_i (SHL _) = prec_SHL
  | precedence_i (SHA _) = prec_SHL
  | precedence_i (SHR _) = prec_SHL
  | precedence_i (Add _) = prec_Add
  | precedence_i (Sub _) = prec_Add
  | precedence_i (Mult _) = prec_Mult
  | precedence_i (Div _) = prec_Mult
  | precedence_i (Mod _) = prec_Mult
  | precedence_i (Cardinality _) = no_prec
  | precedence_i (SetSum _) = no_prec
  | precedence_i (BitOr _) = prec_Intersect
  | precedence_i (BitXor _) = prec_Intersect
  | precedence_i (BitAnd _) = prec_Intersect
  | precedence_i (BitNot _) = prec_BitNot
  | precedence_i (Neg _) = prec_BitNot
  | precedence_i (Absolute _) = prec_BitNot
  | precedence_i (Signum _) = prec_BitNot
  | precedence_i (Num _) = no_prec
  | precedence_i (IntReg _) = no_prec

(* (string -> unit) -> problem list -> unit *)
fun write_problem_file out problems =
  let
    (* formula -> unit *)
    fun out_outmost_f (And (f1, f2)) =
        (out_outmost_f f1; out "\n   && "; out_outmost_f f2)
      | out_outmost_f f = out_f f prec_And
    (* formula -> int -> unit *)
    and out_f formula outer_prec =
      let
        val prec = precedence_f formula
        val need_parens = (prec < outer_prec)
      in
        (if need_parens then out "(" else ());
        (case formula of
           All (ds, f) => (out "all ["; out_decls ds; out "] | "; out_f f prec)
         | Exist (ds, f) =>
           (out "some ["; out_decls ds; out "] | "; out_f f prec)
         | FormulaLet (bs, f) =>
           (out "let ["; out_assigns bs; out "] | "; out_f f prec)
         | FormulaIf (f, f1, f2) =>
           (out "if "; out_f f prec; out " then "; out_f f1 prec; out " else ";
            out_f f2 prec)
         | Or (f1, f2) => (out_f f1 prec; out " || "; out_f f2 prec)
         | Iff (f1, f2) => (out_f f1 prec; out " <=> "; out_f f2 prec)
         | Implies (f1, f2) => (out_f f1 (prec + 1); out " => "; out_f f2 prec)
         | And (f1, f2) => (out_f f1 prec; out " && "; out_f f2 prec)
         | Not f => (out "! "; out_f f prec)
         | Acyclic x => out ("ACYCLIC(" ^ rel_name x ^ ")")
         | Function (x, r1, r2) =>
           (out ("FUNCTION(" ^ rel_name x ^ ", "); out_r r1 0; out " -> one ";
            out_r r2 0; out ")")
         | Functional (x, r1, r2) =>
           (out ("FUNCTION(" ^ rel_name x ^ ", "); out_r r1 0; out " -> lone ";
            out_r r2 0; out ")")
         | TotalOrdering (x1, x2, x3, x4) =>
           out ("TOTAL_ORDERING(" ^ rel_name x1 ^ ", " ^ rel_name x2 ^ ", "
                ^ rel_name x3 ^ ", " ^ rel_name x4 ^ ")")
         | Subset (r1, r2) => (out_r r1 prec; out " in "; out_r r2 prec)
         | RelEq (r1, r2) => (out_r r1 prec; out " = "; out_r r2 prec)
         | IntEq (i1, i2) => (out_i i1 prec; out " = "; out_i i2 prec)
         | LT (i1, i2) => (out_i i1 prec; out " < "; out_i i2 prec)
         | LE (i1, i2) => (out_i i1 prec; out " <= "; out_i i2 prec)
         | No r => (out "no "; out_r r prec)
         | Lone r => (out "lone "; out_r r prec)
         | One r => (out "one "; out_r r prec)
         | Some r => (out "some "; out_r r prec)
         | False => out "false"
         | True => out "true"
         | FormulaReg j => out (formula_reg_name j));
        (if need_parens then out ")" else ())
      end
    (* rel_expr -> int -> unit *)
    and out_r rel_expr outer_prec =
      let
        val prec = precedence_r rel_expr
        val need_parens = (prec < outer_prec)
      in
        (if need_parens then out "(" else ());
        (case rel_expr of
           RelLet (bs, r) =>
           (out "let ["; out_assigns bs; out "] | "; out_r r prec)
         | RelIf (f, r1, r2) =>
           (out "if "; out_f f prec; out " then "; out_r r1 prec;
            out " else "; out_r r2 prec)
         | Union (r1, r2) => (out_r r1 prec; out " + "; out_r r2 (prec + 1))
         | Difference (r1, r2) =>
           (out_r r1 prec; out " - "; out_r r2 (prec + 1))
         | Override (r1, r2) => (out_r r1 prec; out " ++ "; out_r r2 prec)
         | Intersect (r1, r2) => (out_r r1 prec; out " & "; out_r r2 prec)
         | Product (r1, r2) => (out_r r1 prec; out "->"; out_r r2 prec)
         | IfNo (r1, r2) => (out_r r1 prec; out "\\"; out_r r2 prec)
         | Project (r1, is) => (out_r r1 prec; out "["; out_columns is; out "]")
         | Join (r1, r2) => (out_r r1 prec; out "."; out_r r2 (prec + 1))
         | Closure r => (out "^"; out_r r prec)
         | ReflexiveClosure r => (out "*"; out_r r prec)
         | Transpose r => (out "~"; out_r r prec)
         | Comprehension (ds, f) =>
           (out "{["; out_decls ds; out "] | "; out_f f 0; out "}")
         | Bits i => (out "Bits["; out_i i 0; out "]")
         | Int i => (out "Int["; out_i i 0; out "]")
         | Iden => out "iden"
         | Ints => out "ints"
         | None => out "none"
         | Univ => out "univ"
         | Atom j => out (atom_name j)
         | AtomSeq x => out (atom_seq_name x)
         | Rel x => out (rel_name x)
         | Var x => out (var_name x)
         | RelReg (_, j) => out (rel_reg_name j));
        (if need_parens then out ")" else ())
      end
    (* int_expr -> int -> unit *)
    and out_i int_expr outer_prec =
      let
        val prec = precedence_i int_expr
        val need_parens = (prec < outer_prec)
      in
        (if need_parens then out "(" else ());
        (case int_expr of
           Sum (ds, i) => (out "sum ["; out_decls ds; out "] | "; out_i i prec)
         | IntLet (bs, i) =>
           (out "let ["; out_assigns bs; out "] | "; out_i i prec)
         | IntIf (f, i1, i2) =>
           (out "if "; out_f f prec; out " then "; out_i i1 prec;
            out " else "; out_i i2 prec)
         | SHL (i1, i2) => (out_i i1 prec; out " << "; out_i i2 (prec + 1))
         | SHA (i1, i2) => (out_i i1 prec; out " >> "; out_i i2 (prec + 1))
         | SHR (i1, i2) => (out_i i1 prec; out " >>> "; out_i i2 (prec + 1))
         | Add (i1, i2) => (out_i i1 prec; out " + "; out_i i2 (prec + 1))
         | Sub (i1, i2) => (out_i i1 prec; out " - "; out_i i2 (prec + 1))
         | Mult (i1, i2) => (out_i i1 prec; out " * "; out_i i2 (prec + 1))
         | Div (i1, i2) => (out_i i1 prec; out " / "; out_i i2 (prec + 1))
         | Mod (i1, i2) => (out_i i1 prec; out " % "; out_i i2 (prec + 1))
         | Cardinality r => (out "#("; out_r r 0; out ")")
         | SetSum r => (out "sum("; out_r r 0; out ")")
         | BitOr (i1, i2) => (out_i i1 prec; out " | "; out_i i2 prec)
         | BitXor (i1, i2) => (out_i i1 prec; out " ^ "; out_i i2 prec)
         | BitAnd (i1, i2) => (out_i i1 prec; out " & "; out_i i2 prec)
         | BitNot i => (out "~"; out_i i prec)
         | Neg i => (out "-"; out_i i prec)
         | Absolute i => (out "abs "; out_i i prec)
         | Signum i => (out "sgn "; out_i i prec)
         | Num k => out (signed_string_of_int k)
         | IntReg j => out (int_reg_name j));
        (if need_parens then out ")" else ())
      end
    (* decl list -> unit *)
    and out_decls [] = ()
      | out_decls [d] = out_decl d
      | out_decls (d :: ds) = (out_decl d; out ", "; out_decls ds)
    (* decl -> unit *)
    and out_decl (DeclNo (x, r)) =
        (out (var_name x); out " : no "; out_r r 0)
      | out_decl (DeclLone (x, r)) =
        (out (var_name x); out " : lone "; out_r r 0)
      | out_decl (DeclOne (x, r)) =
        (out (var_name x); out " : one "; out_r r 0)
      | out_decl (DeclSome (x, r)) =
        (out (var_name x); out " : some "; out_r r 0)
      | out_decl (DeclSet (x, r)) =
        (out (var_name x); out " : set "; out_r r 0)
    (* assign_expr list -> unit *)
    and out_assigns [] = ()
      | out_assigns [b] = out_assign b
      | out_assigns (b :: bs) = (out_assign b; out ", "; out_assigns bs)
    (* assign_expr -> unit *)
    and out_assign (AssignFormulaReg (j, f)) =
        (out (formula_reg_name j); out " := "; out_f f 0)
      | out_assign (AssignRelReg ((_, j), r)) =
        (out (rel_reg_name j); out " := "; out_r r 0)
      | out_assign (AssignIntReg (j, i)) =
        (out (int_reg_name j); out " := "; out_i i 0)
    (* int_expr list -> unit *)
    and out_columns [] = ()
      | out_columns [i] = out_i i 0
      | out_columns (i :: is) = (out_i i 0; out ", "; out_columns is)
    (* problem -> unit *)
    and out_problem {comment, settings, univ_card, tuple_assigns, bounds,
                     int_bounds, expr_assigns, formula} =
        (out ("\n" ^ block_comment comment ^
              implode (map (fn (key, value) => key ^ ": " ^ value ^ "\n")
                            settings) ^
              "univ: " ^ atom_seq_name (univ_card, 0) ^ "\n" ^
              implode (map string_for_tuple_assign tuple_assigns) ^
              implode (map string_for_bound bounds) ^
              (if int_bounds = [] then
                 ""
               else
                 "int_bounds: " ^
                 commas (map int_string_for_bound int_bounds) ^ "\n"));
         map (fn b => (out_assign b; out ";")) expr_assigns;
         out "solve "; out_outmost_f formula; out ";\n")
  in
    out ("// This file was generated by Isabelle (probably Nitpick)\n" ^
         "// " ^ Date.fmt "%Y-%m-%d %H:%M:%S"
                          (Date.fromTimeLocal (Time.now ())) ^ "\n");
    map out_problem problems
  end

(* string -> bool *)
fun is_ident_char s =
  Symbol.is_ascii_letter s orelse Symbol.is_ascii_digit s orelse
  s = "_" orelse s = "'" orelse s = "$"

(* string list -> string list *)
fun strip_blanks [] = []
  | strip_blanks (" " :: ss) = strip_blanks ss
  | strip_blanks [s1, " "] = [s1]
  | strip_blanks (s1 :: " " :: s2 :: ss) =
    if is_ident_char s1 andalso is_ident_char s2 then
      s1 :: " " :: strip_blanks (s2 :: ss)
    else
      strip_blanks (s1 :: s2 :: ss)
  | strip_blanks (s :: ss) = s :: strip_blanks ss

(* (string list -> 'a * string list) -> string list -> 'a list * string list *)
fun scan_non_empty_list scan = scan ::: Scan.repeat ($$ "," |-- scan)
fun scan_list scan = scan_non_empty_list scan || Scan.succeed []
(* string list -> int * string list *)
val scan_nat = Scan.repeat1 (Scan.one Symbol.is_ascii_digit)
               >> (the o Int.fromString o space_implode "")
(*  string list -> (int * int) * string list *)
val scan_rel_name = $$ "s" |-- scan_nat >> pair 1
                    || $$ "r" |-- scan_nat >> pair 2
                    || ($$ "m" |-- scan_nat --| $$ "_") -- scan_nat
(* string list -> int * string list *)
val scan_atom = $$ "A" |-- scan_nat
(* string list -> int list * string list *)
val scan_tuple = $$ "[" |-- scan_list scan_atom --| $$ "]"
(* string list -> int list list * string list *)
val scan_tuple_set = $$ "[" |-- scan_list scan_tuple --| $$ "]"
(* string list -> ((int * int) * int list list) * string list *)
val scan_assignment = (scan_rel_name --| $$ "=") -- scan_tuple_set
(* string list -> ((int * int) * int list list) list * string list *)
val scan_instance = Scan.this_string "relations:" |--
                    $$ "{" |-- scan_list scan_assignment --| $$ "}"

(* string -> raw_bound list *)
fun parse_instance inst =
  Scan.finite Symbol.stopper
      (Scan.error (!! (fn _ => raise SYNTAX ("Kodkod.parse_instance",
                                             "ill-formed Kodkodi output"))
                      scan_instance))
      (strip_blanks (explode inst))
  |> fst

val problem_marker = "*** PROBLEM "
val outcome_marker = "---OUTCOME---\n"
val instance_marker = "---INSTANCE---\n"

(* string -> substring -> string *)
fun read_section_body marker =
  Substring.string o fst o Substring.position "\n\n"
  o Substring.triml (size marker)

(* substring -> raw_bound list *)
fun read_next_instance s =
  let val s = Substring.position instance_marker s |> snd in
    if Substring.isEmpty s then
      raise SYNTAX ("Kodkod.read_next_instance", "expected \"INSTANCE\" marker")
    else
      read_section_body instance_marker s |> parse_instance
  end

(* int -> substring * (int * raw_bound list) list * int list
   -> substring * (int * raw_bound list) list * int list *)
fun read_next_outcomes j (s, ps, js) =
  let val (s1, s2) = Substring.position outcome_marker s in
    if Substring.isEmpty s2 orelse
       not (Substring.isEmpty (Substring.position problem_marker s1
                               |> snd)) then
      (s, ps, js)
    else
      let
        val outcome = read_section_body outcome_marker s2
        val s = Substring.triml (size outcome_marker) s2
      in
        if String.isSuffix "UNSATISFIABLE" outcome then
          read_next_outcomes j (s, ps, j :: js)
        else if String.isSuffix "SATISFIABLE" outcome then
          read_next_outcomes j (s, (j, read_next_instance s2) :: ps, js)
        else
          raise SYNTAX ("Kodkod.read_next_outcomes",
                        "unknown outcome " ^ quote outcome)
      end
  end

(* substring * (int * raw_bound list) list * int list
   -> (int * raw_bound list) list * int list *)
fun read_next_problems (s, ps, js) =
  let val s = Substring.position problem_marker s |> snd in
    if Substring.isEmpty s then
      (ps, js)
    else
      let
        val s = Substring.triml (size problem_marker) s
        val j_plus_1 = s |> Substring.takel (not_equal #" ") |> Substring.string
                         |> Int.fromString |> the
        val j = j_plus_1 - 1
      in read_next_problems (read_next_outcomes j (s, ps, js)) end
  end
  handle Option.Option => raise SYNTAX ("Kodkod.read_next_problems",
                                        "expected number after \"PROBLEM\"")

(* Path.T -> (int * raw_bound list) list * int list *)
fun read_output_file path =
  read_next_problems (Substring.full (File.read path), [], []) |>> rev ||> rev

(* The fudge term below is to account for Kodkodi's slow start-up time, which
   is partly due to the JVM and partly due to the ML "bash" function. *)
val fudge_ms = 250

(* bool -> Time.time option -> int -> int -> problem list -> outcome *)
fun solve_any_problem overlord deadline max_threads max_solutions problems =
  let
    val j = find_index (curry (op =) True o #formula) problems
    val indexed_problems = if j >= 0 then
                             [(j, nth problems j)]
                           else
                             filter (not_equal False o #formula o snd)
                                    (0 upto length problems - 1 ~~ problems)
    val triv_js = filter_out (AList.defined (op =) indexed_problems)
                             (0 upto length problems - 1)
    (* int -> int *)
    val reindex = fst o nth indexed_problems
  in
    if null indexed_problems then
      Normal ([], triv_js)
    else
      let
        val (serial_str, temp_dir) =
          serial_string_and_temporary_dir_for_overlord overlord
        (* string -> Path.T *)
        fun path_for suf =
          Path.explode (temp_dir ^ "/kodkodi" ^ serial_str ^ "." ^ suf)
        val in_path = path_for "kki"
        val in_buf = Unsynchronized.ref Buffer.empty
        (* string -> unit *)
        fun out s = Unsynchronized.change in_buf (Buffer.add s)
        val out_path = path_for "out"
        val err_path = path_for "err"
        val _ = write_problem_file out (map snd indexed_problems)
        val _ = File.write_buffer in_path (!in_buf)
        (* unit -> unit *)
        fun remove_temporary_files () =
          if overlord then ()
          else List.app File.rm [in_path, out_path, err_path]
      in
        let
          val ms =
            case deadline of
              NONE => ~1
            | SOME time =>
              Int.max (0, Time.toMilliseconds (Time.- (time, Time.now ()))
                          - fudge_ms)
          val outcome =
            let
              val code =
<<<<<<< HEAD
                bash ("cd " ^ File.shell_quote temp_dir ^ ";\n" ^
=======
                system ("cd " ^ File.shell_quote temp_dir ^ ";\n" ^
>>>>>>> 4f7b0a1e
                        "env CLASSPATH=\"$KODKODI_CLASSPATH:$CLASSPATH\" \
                        \JAVA_LIBRARY_PATH=\"$KODKODI_JAVA_LIBRARY_PATH:\
                        \$JAVA_LIBRARY_PATH\" \
                        \LD_LIBRARY_PATH=\"$KODKODI_JAVA_LIBRARY_PATH:\
                        \$LD_LIBRARY_PATH\" \
                        \\"$KODKODI\"/bin/kodkodi" ^
                        (if ms >= 0 then " -max-msecs " ^ string_of_int ms
                         else "") ^
                        (if max_solutions > 1 then " -solve-all" else "") ^
                        " -max-solutions " ^ string_of_int max_solutions ^
                        (if max_threads > 0 then
                           " -max-threads " ^ string_of_int max_threads
                         else
                           "") ^
                        " < " ^ File.shell_path in_path ^
                        " > " ^ File.shell_path out_path ^
                        " 2> " ^ File.shell_path err_path)
              val (ps, nontriv_js) = read_output_file out_path
                                     |>> map (apfst reindex) ||> map reindex
              val js = triv_js @ nontriv_js
              val first_error =
                File.fold_lines (fn line => fn "" => line | s => s) err_path ""
            in
              if null ps then
                if code = 2 then
                  TimedOut js
                else if first_error |> Substring.full
                        |> Substring.position "NoClassDefFoundError" |> snd
                        |> Substring.isEmpty |> not then
                  NotInstalled
                else if first_error <> "" then
                  Error (first_error |> perhaps (try (unsuffix "."))
                                     |> perhaps (try (unprefix "Error: ")), js)
                else if code <> 0 then
                  Error ("Unknown error", js)
                else
                  Normal ([], js)
              else
                Normal (ps, js)
            end
        in remove_temporary_files (); outcome end
        handle Exn.Interrupt =>
               let
                 val nontriv_js = map reindex (snd (read_output_file out_path))
               in
                 (remove_temporary_files ();
                  Interrupted (SOME (triv_js @ nontriv_js)))
                 handle Exn.Interrupt =>
                        (remove_temporary_files (); Interrupted NONE)
               end
      end
  end

end;<|MERGE_RESOLUTION|>--- conflicted
+++ resolved
@@ -1053,28 +1053,24 @@
           val outcome =
             let
               val code =
-<<<<<<< HEAD
                 bash ("cd " ^ File.shell_quote temp_dir ^ ";\n" ^
-=======
-                system ("cd " ^ File.shell_quote temp_dir ^ ";\n" ^
->>>>>>> 4f7b0a1e
-                        "env CLASSPATH=\"$KODKODI_CLASSPATH:$CLASSPATH\" \
-                        \JAVA_LIBRARY_PATH=\"$KODKODI_JAVA_LIBRARY_PATH:\
-                        \$JAVA_LIBRARY_PATH\" \
-                        \LD_LIBRARY_PATH=\"$KODKODI_JAVA_LIBRARY_PATH:\
-                        \$LD_LIBRARY_PATH\" \
-                        \\"$KODKODI\"/bin/kodkodi" ^
-                        (if ms >= 0 then " -max-msecs " ^ string_of_int ms
-                         else "") ^
-                        (if max_solutions > 1 then " -solve-all" else "") ^
-                        " -max-solutions " ^ string_of_int max_solutions ^
-                        (if max_threads > 0 then
-                           " -max-threads " ^ string_of_int max_threads
-                         else
-                           "") ^
-                        " < " ^ File.shell_path in_path ^
-                        " > " ^ File.shell_path out_path ^
-                        " 2> " ^ File.shell_path err_path)
+                      "env CLASSPATH=\"$KODKODI_CLASSPATH:$CLASSPATH\" \
+                      \JAVA_LIBRARY_PATH=\"$KODKODI_JAVA_LIBRARY_PATH:\
+                      \$JAVA_LIBRARY_PATH\" \
+                      \LD_LIBRARY_PATH=\"$KODKODI_JAVA_LIBRARY_PATH:\
+                      \$LD_LIBRARY_PATH\" \
+                      \\"$KODKODI\"/bin/kodkodi" ^
+                      (if ms >= 0 then " -max-msecs " ^ string_of_int ms
+                       else "") ^
+                      (if max_solutions > 1 then " -solve-all" else "") ^
+                      " -max-solutions " ^ string_of_int max_solutions ^
+                      (if max_threads > 0 then
+                         " -max-threads " ^ string_of_int max_threads
+                       else
+                         "") ^
+                      " < " ^ File.shell_path in_path ^
+                      " > " ^ File.shell_path out_path ^
+                      " 2> " ^ File.shell_path err_path)
               val (ps, nontriv_js) = read_output_file out_path
                                      |>> map (apfst reindex) ||> map reindex
               val js = triv_js @ nontriv_js
