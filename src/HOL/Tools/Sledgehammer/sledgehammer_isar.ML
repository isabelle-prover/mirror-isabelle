(*  Title:      HOL/Tools/Sledgehammer/sledgehammer_isar.ML
    Author:     Jasmin Blanchette, TU Muenchen

Adds "sledgehammer" and related commands to Isabelle/Isar's outer syntax.
*)

signature SLEDGEHAMMER_ISAR =
sig
  type params = Sledgehammer_Provers.params

  val provers : string Unsynchronized.ref
  val default_params : Proof.context -> (string * string) list -> params
end;

structure Sledgehammer_Isar : SLEDGEHAMMER_ISAR =
struct

open ATP_Util
open ATP_Systems
open ATP_Problem_Generate
open ATP_Proof_Reconstruct
open Sledgehammer_Util
open Sledgehammer_Fact
open Sledgehammer_Provers
open Sledgehammer_Minimize
open Sledgehammer_MaSh
open Sledgehammer_Run

(* val cvc3N = "cvc3" *)
val yicesN = "yices"
val z3N = "z3"

val runN = "run"
val minN = "min"
val messagesN = "messages"
val supported_proversN = "supported_provers"
val kill_allN = "kill_all"
val running_proversN = "running_provers"
val running_learnersN = "running_learners"
val refresh_tptpN = "refresh_tptp"

val _ =
  ProofGeneral.preference_option ProofGeneral.category_tracing
    NONE
    @{option auto_sledgehammer}
    "auto-sledgehammer"
    "Run Sledgehammer automatically"

(** Sledgehammer commands **)

fun add_fact_override ns : fact_override = {add = ns, del = [], only = false}
fun del_fact_override ns : fact_override = {add = [], del = ns, only = false}
fun only_fact_override ns : fact_override = {add = ns, del = [], only = true}
fun merge_fact_override_pairwise (r1 : fact_override) (r2 : fact_override) =
  {add = #add r1 @ #add r2, del = #del r1 @ #del r2,
   only = #only r1 andalso #only r2}
fun merge_fact_overrides rs =
  fold merge_fact_override_pairwise rs (only_fact_override [])

(*** parameters ***)

val provers = Unsynchronized.ref ""

val _ =
  ProofGeneral.preference_string ProofGeneral.category_proof
    NONE
    provers
    "Sledgehammer: Provers"
    "Default automatic provers (separated by whitespace)"

val _ =
  ProofGeneral.preference_option ProofGeneral.category_proof
    NONE
    @{option sledgehammer_timeout}
    "Sledgehammer: Time Limit"
    "ATPs will be interrupted after this time (in seconds)"

type raw_param = string * string list

val default_default_params =
  [("debug", "false"),
   ("verbose", "false"),
   ("overlord", "false"),
   ("spy", "false"),
   ("blocking", "false"),
   ("type_enc", "smart"),
   ("strict", "false"),
   ("lam_trans", "smart"),
   ("uncurried_aliases", "smart"),
   ("learn", "true"),
   ("fact_filter", "smart"),
   ("max_facts", "smart"),
   ("fact_thresholds", "0.45 0.85"),
   ("max_mono_iters", "smart"),
   ("max_new_mono_instances", "smart"),
   ("isar_proofs", "smart"),
   ("isar_compress", "10"),
   ("isar_try0", "true"),
   ("slice", "true"),
   ("minimize", "smart"),
   ("preplay_timeout", "3")]

val alias_params =
  [("prover", ("provers", [])), (* undocumented *)
   ("dont_preplay", ("preplay_timeout", ["0"])),
   ("dont_compress_isar", ("isar_compress", ["0"])),
   ("isar_proof", ("isar_proofs", [])) (* legacy *)]
val negated_alias_params =
  [("no_debug", "debug"),
   ("quiet", "verbose"),
   ("no_overlord", "overlord"),
   ("dont_spy", "spy"),
   ("non_blocking", "blocking"),
   ("non_strict", "strict"),
   ("no_uncurried_aliases", "uncurried_aliases"),
   ("dont_learn", "learn"),
   ("no_isar_proofs", "isar_proofs"),
   ("dont_slice", "slice"),
   ("dont_minimize", "minimize"),
   ("dont_try0_isar", "isar_try0")]

val params_not_for_minimize =
  ["blocking", "fact_filter", "max_facts", "fact_thresholds", "slice",
   "minimize"];

val property_dependent_params = ["provers", "timeout"]

fun is_known_raw_param s =
  AList.defined (op =) default_default_params s orelse
  AList.defined (op =) alias_params s orelse
  AList.defined (op =) negated_alias_params s orelse
  member (op =) property_dependent_params s orelse s = "expect"

fun is_prover_list ctxt s =
  case space_explode " " s of
    ss as _ :: _ => forall (is_prover_supported ctxt) ss
  | _ => false

fun unalias_raw_param (name, value) =
  case AList.lookup (op =) alias_params name of
    SOME (name', []) => (name', value)
  | SOME (param' as (name', _)) =>
    if value <> ["false"] then
      param'
    else
      error ("Parameter " ^ quote name ^ " cannot be set to \"false\" \
             \(cf. " ^ quote name' ^ ").")
  | NONE =>
    case AList.lookup (op =) negated_alias_params name of
      SOME name' => (name', case value of
                              ["false"] => ["true"]
                            | ["true"] => ["false"]
                            | [] => ["false"]
                            | _ => value)
    | NONE => (name, value)

val any_type_enc = type_enc_of_string Strict "erased"

(* "provers =", "type_enc =", "lam_trans =", "fact_filter =", and "max_facts ="
   can be omitted. For the last four, this is a secret feature. *)
fun normalize_raw_param ctxt =
  unalias_raw_param
  #> (fn (name, value) =>
         if is_known_raw_param name then
           (name, value)
         else if null value then
           if is_prover_list ctxt name then
             ("provers", [name])
           else if can (type_enc_of_string Strict) name then
             ("type_enc", [name])
           else if can (trans_lams_of_string ctxt any_type_enc) name then
             ("lam_trans", [name])
           else if member (op =) fact_filters name then
             ("fact_filter", [name])
           else if is_some (Int.fromString name) then
             ("max_facts", [name])
           else
             error ("Unknown parameter: " ^ quote name ^ ".")
         else
           error ("Unknown parameter: " ^ quote name ^ "."))

(* Ensures that type encodings such as "mono_native?" and "poly_guards!!" are
   read correctly. *)
val implode_param = strip_spaces_except_between_idents o space_implode " "

(* FIXME: use "Generic_Data" *)
structure Data = Theory_Data
(
  type T = raw_param list
  val empty =
    default_default_params
    |> getenv "SLEDGEHAMMER_SPY" = "yes" ? AList.update (op =) ("spy", "true")
    |> map (apsnd single)
  val extend = I
  fun merge data : T = AList.merge (op =) (K true) data
)

(* The first ATP of the list is used by Auto Sledgehammer. Because of the low
   timeout, it makes sense to put E first. *)
fun default_provers_param_value mode ctxt =
  [eN, spassN, z3N, vampireN, e_sineN, yicesN]
  |> map_filter (remotify_prover_if_not_installed ctxt)
<<<<<<< HEAD
  |> take (Multithreading.max_threads_value ())
=======
  (* In "try" mode, leave at least one thread to another slow tool (e.g. Nitpick) *)
  |> take (Multithreading.max_threads_value () - (if mode = Try then 1 else 0))
>>>>>>> e39786ab
  |> implode_param

fun set_default_raw_param param thy =
  let val ctxt = Proof_Context.init_global thy in
    thy |> Data.map (AList.update (op =) (normalize_raw_param ctxt param))
  end

fun default_raw_params mode ctxt =
  let val thy = Proof_Context.theory_of ctxt in
    Data.get thy
    |> fold (AList.default (op =))
            [("provers", [case !provers of
                            "" => default_provers_param_value mode ctxt
                          | s => s]),
             ("timeout", let val timeout = Options.default_int @{option sledgehammer_timeout} in
                           [if timeout <= 0 then "none"
                            else string_of_int timeout]
                         end)]
  end

fun extract_params mode default_params override_params =
  let
    val raw_params = rev override_params @ rev default_params
    val lookup = Option.map implode_param o AList.lookup (op =) raw_params
    val lookup_string = the_default "" o lookup
    fun general_lookup_bool option default_value name =
      case lookup name of
        SOME s => parse_bool_option option name s
      | NONE => default_value
    val lookup_bool = the o general_lookup_bool false (SOME false)
    fun lookup_time name =
      case lookup name of
        SOME s => parse_time_option name s
      | NONE => NONE
    fun lookup_int name =
      case lookup name of
        NONE => 0
      | SOME s => case Int.fromString s of
                    SOME n => n
                  | NONE => error ("Parameter " ^ quote name ^
                                   " must be assigned an integer value.")
    fun lookup_real name =
      case lookup name of
        NONE => 0.0
      | SOME s => case Real.fromString s of
                    SOME n => n
                  | NONE => error ("Parameter " ^ quote name ^
                                   " must be assigned a real value.")
    fun lookup_real_pair name =
      case lookup name of
        NONE => (0.0, 0.0)
      | SOME s => case s |> space_explode " " |> map Real.fromString of
                    [SOME r1, SOME r2] => (r1, r2)
                  | _ => error ("Parameter " ^ quote name ^
                                " must be assigned a pair of floating-point \
                                \values (e.g., \"0.6 0.95\")")
    fun lookup_option lookup' name =
      case lookup name of
        SOME "smart" => NONE
      | _ => SOME (lookup' name)
    val debug = mode <> Auto_Try andalso lookup_bool "debug"
    val verbose = debug orelse (mode <> Auto_Try andalso lookup_bool "verbose")
    val overlord = lookup_bool "overlord"
    val spy = lookup_bool "spy"
    val blocking =
      Isabelle_Process.is_active () orelse mode <> Normal orelse debug orelse
      lookup_bool "blocking"
    val provers = lookup_string "provers" |> space_explode " "
                  |> mode = Auto_Try ? single o hd
    val type_enc =
      if mode = Auto_Try then
        NONE
      else case lookup_string "type_enc" of
        "smart" => NONE
      | s => (type_enc_of_string Strict s; SOME s)
    val strict = mode = Auto_Try orelse lookup_bool "strict"
    val lam_trans = lookup_option lookup_string "lam_trans"
    val uncurried_aliases = lookup_option lookup_bool "uncurried_aliases"
    val learn = lookup_bool "learn"
    val fact_filter =
      lookup_option lookup_string "fact_filter"
      |> mode = Auto_Try ? (fn NONE => SOME mepoN | sf => sf)
    val max_facts = lookup_option lookup_int "max_facts"
    val fact_thresholds = lookup_real_pair "fact_thresholds"
    val max_mono_iters = lookup_option lookup_int "max_mono_iters"
    val max_new_mono_instances =
      lookup_option lookup_int "max_new_mono_instances"
    val isar_proofs = lookup_option lookup_bool "isar_proofs"
    val isar_compress = Real.max (1.0, lookup_real "isar_compress")
    val isar_try0 = lookup_bool "isar_try0"
    val slice = mode <> Auto_Try andalso lookup_bool "slice"
    val minimize = if mode = Auto_Try then NONE else lookup_option lookup_bool "minimize"
    val timeout = if mode = Auto_Try then NONE else lookup_time "timeout"
    val preplay_timeout =
      if mode = Auto_Try then SOME Time.zeroTime else lookup_time "preplay_timeout"
    val expect = lookup_string "expect"
  in
    {debug = debug, verbose = verbose, overlord = overlord, spy = spy, blocking = blocking,
     provers = provers, type_enc = type_enc, strict = strict, lam_trans = lam_trans,
     uncurried_aliases = uncurried_aliases, learn = learn, fact_filter = fact_filter,
     max_facts = max_facts, fact_thresholds = fact_thresholds, max_mono_iters = max_mono_iters,
     max_new_mono_instances = max_new_mono_instances, isar_proofs = isar_proofs,
     isar_compress = isar_compress, isar_try0 = isar_try0, slice = slice, minimize = minimize,
     timeout = timeout, preplay_timeout = preplay_timeout, expect = expect}
  end

fun get_params mode = extract_params mode o default_raw_params mode
fun default_params thy = get_params Normal thy o map (apsnd single)

(* Sledgehammer the given subgoal *)

val default_minimize_prover = metisN

fun is_raw_param_relevant_for_minimize (name, _) =
  not (member (op =) params_not_for_minimize name)
fun string_of_raw_param (key, values) =
  key ^ (case implode_param values of "" => "" | value => " = " ^ value)
fun nice_string_of_raw_param (p as (key, ["false"])) =
    (case AList.find (op =) negated_alias_params key of
       [neg] => neg
     | _ => string_of_raw_param p)
  | nice_string_of_raw_param p = string_of_raw_param p

fun minimize_command override_params i more_override_params prover_name
                     fact_names =
  let
    val params =
      (override_params
       |> filter_out (AList.defined (op =) more_override_params o fst)) @
      more_override_params
      |> filter is_raw_param_relevant_for_minimize
      |> map nice_string_of_raw_param
      |> (if prover_name = default_minimize_prover then I else cons prover_name)
      |> space_implode ", "
  in
    sledgehammerN ^ " " ^ minN ^
    (if params = "" then "" else enclose " [" "]" params) ^
    " (" ^ space_implode " " fact_names ^ ")" ^
    (if i = 1 then "" else " " ^ string_of_int i)
  end

val default_learn_prover_timeout = 2.0

fun hammer_away override_params subcommand opt_i fact_override state =
  let
    val ctxt = Proof.context_of state
    val override_params = override_params |> map (normalize_raw_param ctxt)
    val _ = Isabelle_System.mkdir (Path.explode (getenv "ISABELLE_TMP"))
  in
    if subcommand = runN then
      let val i = the_default 1 opt_i in
        run_sledgehammer (get_params Normal ctxt override_params) Normal NONE i
                         fact_override (minimize_command override_params i)
                         state
        |> K ()
      end
    else if subcommand = minN then
      let
        val ctxt = ctxt |> Config.put instantiate_inducts false
        val i = the_default 1 opt_i
        val params =
          get_params Minimize ctxt (("provers", [default_minimize_prover]) ::
                                    override_params)
        val goal = prop_of (#goal (Proof.goal state))
        val facts = nearly_all_facts ctxt false fact_override Symtab.empty
                                     Termtab.empty [] [] goal
        fun learn prover = mash_learn_proof ctxt params prover goal facts
      in run_minimize params learn i (#add fact_override) state end
    else if subcommand = messagesN then
      messages opt_i
    else if subcommand = supported_proversN then
      supported_provers ctxt
    else if subcommand = kill_allN then
      (kill_provers ();
       kill_learners ctxt (get_params Normal ctxt override_params))
    else if subcommand = running_proversN then
      running_provers ()
    else if subcommand = unlearnN then
      mash_unlearn ctxt (get_params Normal ctxt override_params)
    else if subcommand = learn_isarN orelse subcommand = learn_proverN orelse
            subcommand = relearn_isarN orelse subcommand = relearn_proverN then
      (if subcommand = relearn_isarN orelse subcommand = relearn_proverN then
         mash_unlearn ctxt (get_params Normal ctxt override_params)
       else
         ();
       mash_learn ctxt
           (* TODO: Use MaSh mode instead and have the special defaults hardcoded in "get_params" *)
           (get_params Normal ctxt
                ([("timeout",
                   [string_of_real default_learn_prover_timeout]),
                  ("slice", ["false"])] @
                 override_params @
                 [("minimize", ["true"]),
                  ("preplay_timeout", ["0"])]))
           fact_override (#facts (Proof.goal state))
           (subcommand = learn_proverN orelse subcommand = relearn_proverN))
    else if subcommand = running_learnersN then
      running_learners ()
    else if subcommand = refresh_tptpN then
      refresh_systems_on_tptp ()
    else
      error ("Unknown subcommand: " ^ quote subcommand ^ ".")
  end

fun sledgehammer_trans (((subcommand, params), fact_override), opt_i) =
  Toplevel.unknown_proof o
  Toplevel.keep (hammer_away params subcommand opt_i fact_override
                 o Toplevel.proof_of)

fun string_of_raw_param (name, value) = name ^ " = " ^ implode_param value

fun sledgehammer_params_trans params =
  Toplevel.theory
      (fold set_default_raw_param params
       #> tap (fn thy =>
                  let val ctxt = Proof_Context.init_global thy in
                    writeln ("Default parameters for Sledgehammer:\n" ^
                             (case rev (default_raw_params Normal ctxt) of
                                [] => "none"
                              | params =>
                                params |> map string_of_raw_param
                                       |> sort_strings |> cat_lines))
                  end))

val parse_query_bang = @{keyword "?"} || @{keyword "!"} || @{keyword "!!"}
val parse_key =
  Scan.repeat1 (Parse.typ_group || parse_query_bang) >> implode_param
val parse_value =
  Scan.repeat1 (Parse.xname || Parse.float_number || parse_query_bang)
val parse_param = parse_key -- Scan.optional (@{keyword "="} |-- parse_value) []
val parse_params = Scan.optional (Args.bracks (Parse.list parse_param)) []
val parse_fact_refs =
  Scan.repeat1 (Scan.unless (Parse.name -- Args.colon) Parse_Spec.xthm)
val parse_fact_override_chunk =
  (Args.add |-- Args.colon |-- parse_fact_refs >> add_fact_override)
  || (Args.del |-- Args.colon |-- parse_fact_refs >> del_fact_override)
  || (parse_fact_refs >> only_fact_override)
val parse_fact_override =
  Scan.optional (Args.parens (Scan.repeat parse_fact_override_chunk
                              >> merge_fact_overrides))
                no_fact_override

val _ =
  Outer_Syntax.improper_command @{command_spec "sledgehammer"}
    "search for first-order proof using automatic theorem provers"
    ((Scan.optional Parse.short_ident runN -- parse_params
      -- parse_fact_override -- Scan.option Parse.nat) #>> sledgehammer_trans)
val _ =
  Outer_Syntax.command @{command_spec "sledgehammer_params"}
    "set and display the default parameters for Sledgehammer"
    (parse_params #>> sledgehammer_params_trans)

fun try_sledgehammer auto state =
  let
    val ctxt = Proof.context_of state
    val mode = if auto then Auto_Try else Try
    val i = 1
  in
    run_sledgehammer (get_params mode ctxt []) mode NONE i no_fact_override
                     (minimize_command [] i) state
  end

val _ = Try.tool_setup (sledgehammerN, (40, @{option auto_sledgehammer}, try_sledgehammer))

val _ =
  Query_Operation.register sledgehammerN (fn {state = st, args, output_result} =>
    (case try Toplevel.proof_of st of
      SOME state =>
        let
          val [provers_arg, isar_proofs_arg] = args;
          val ctxt = Proof.context_of state

          val override_params =
            ((if provers_arg = "" then [] else [("provers", space_explode " " provers_arg)]) @
              [("isar_proofs", [isar_proofs_arg]),
               ("blocking", ["true"]),
               ("minimize", ["true"]),
               ("debug", ["false"]),
               ("verbose", ["false"]),
               ("overlord", ["false"])])
            |> map (normalize_raw_param ctxt)
          val _ =
            run_sledgehammer (get_params Normal ctxt override_params) Normal (SOME output_result) 1
              no_fact_override (minimize_command override_params 1) state
        in () end
    | NONE => error "Unknown proof context"))

val _ = Session.protocol_handler "isabelle.Sledgehammer_Params$Handler"

val _ = Isabelle_Process.protocol_command "Sledgehammer.provers"
  (fn [] =>
    let
      val this_ctxt = @{context}
      val provers = space_implode " " (#provers (default_params this_ctxt []))
    in Output.protocol_message Markup.sledgehammer_provers provers end)

end;<|MERGE_RESOLUTION|>--- conflicted
+++ resolved
@@ -200,12 +200,8 @@
 fun default_provers_param_value mode ctxt =
   [eN, spassN, z3N, vampireN, e_sineN, yicesN]
   |> map_filter (remotify_prover_if_not_installed ctxt)
-<<<<<<< HEAD
-  |> take (Multithreading.max_threads_value ())
-=======
   (* In "try" mode, leave at least one thread to another slow tool (e.g. Nitpick) *)
   |> take (Multithreading.max_threads_value () - (if mode = Try then 1 else 0))
->>>>>>> e39786ab
   |> implode_param
 
 fun set_default_raw_param param thy =
