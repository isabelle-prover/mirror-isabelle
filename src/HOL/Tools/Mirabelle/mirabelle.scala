/*  Title:      HOL/Tools/Mirabelle/mirabelle.scala
    Author:     Makarius

Isabelle/Scala front-end for Mirabelle.
*/

package isabelle.mirabelle

import isabelle._


object Mirabelle
{
  /* actions and options */

  def action_names(): List[String] =
  {
    val Pattern = """Mirabelle action: "(\w+)".*""".r
    (for {
      file <-
        File.find_files(Path.explode("~~/src/HOL/Tools/Mirabelle").file,
          pred = _.getName.endsWith(".ML"))
      line <- split_lines(File.read(file))
      name <- line match { case Pattern(a) => Some(a) case _ => None }
    } yield name).sorted
  }

  def sledgehammer_options(): List[String] =
  {
    val Pattern = """val .*K *= *"(.*)" *\(\*(.*)\*\)""".r
    split_lines(File.read(Path.explode("~~/src/HOL/Tools/Mirabelle/mirabelle_sledgehammer.ML"))).
      flatMap(line => line match { case Pattern(a, b) => Some (a + b) case _ => None })
  }


  /* exported log content */

  object Log
  {
    def export_name(index: Int, theory: String = ""): String =
      Export.compound_name(theory, "mirabelle/" + index)

    val separator = "\n------------------\n"

    sealed abstract class Entry { def print: String }

    case class Action(name: String, arguments: Properties.T, body: XML.Body) extends Entry
    {
      def print: String = "action: " + XML.content(body) + separator
    }
    case class Command(name: String, position: Properties.T, body: XML.Body) extends Entry
    {
      def print: String = "\n" + print_head + separator + Pretty.string_of(body)
      def print_head: String =
      {
        val line = Position.Line.get(position)
        val offset = Position.Offset.get(position)
        val loc = line.toString + ":" + offset.toString
        "at " + loc + " (" + name + "):"
      }
    }
    case class Report(result: Properties.T, body: XML.Body) extends Entry
    {
      override def print: String = "\n" + separator + Pretty.string_of(body)
    }

    def entry(export_name: String, xml: XML.Tree): Entry =
      xml match {
        case XML.Elem(Markup("action", (Markup.NAME, name) :: props), body) =>
          Action(name, props, body)
        case XML.Elem(Markup("command", (Markup.NAME, name) :: props), body) =>
          Command(name, props.filter(Markup.position_property), body)
        case XML.Elem(Markup("report", props), body) => Report(props, body)
        case _ => error("Malformed export " + quote(export_name) + "\nbad XML: " + xml)
      }
  }


  /* main mirabelle */

  def mirabelle(
    options: Options,
    actions: List[String],
    output_dir: Path,
    theories: List[String] = Nil,
    selection: Sessions.Selection = Sessions.Selection.empty,
    progress: Progress = new Progress,
    dirs: List[Path] = Nil,
    select_dirs: List[Path] = Nil,
    numa_shuffling: Boolean = false,
    max_jobs: Int = 1,
    verbose: Boolean = false): Build.Results =
  {
    require(!selection.requirements)

    progress.echo("Building required heaps ...")
    val build_results0 =
      Build.build(options, build_heap = true,
        selection = selection.copy(requirements = true), progress = progress, dirs = dirs,
        select_dirs = select_dirs, numa_shuffling = numa_shuffling, max_jobs = max_jobs,
        verbose = verbose)

    if (build_results0.ok) {
      val build_options =
        options + "timeout_build=false" + "parallel_presentation=false" +
          ("mirabelle_actions=" + actions.mkString(";")) +
          ("mirabelle_theories=" + theories.mkString(","))

      progress.echo("Running Mirabelle ...")
      val build_results =
        Build.build(build_options, clean_build = true,
          selection = selection, progress = progress, dirs = dirs, select_dirs = select_dirs,
          numa_shuffling = numa_shuffling, max_jobs = max_jobs, verbose = verbose)

      if (build_results.ok) {
        val structure = Sessions.load_structure(build_options, dirs = dirs, select_dirs = select_dirs)
        val store = Sessions.store(build_options)

        using(store.open_database_context())(db_context =>
        {
          var seen_theories = Set.empty[String]
          for {
            session <- structure.imports_selection(selection).iterator
            session_hierarchy = structure.hierarchy(session)
            theories <- db_context.input_database(session)((db, a) => Some(store.read_theories(db, a)))
            theory <- theories
            if !seen_theories(theory)
            index <- 1 to actions.length
            export <- db_context.read_export(session_hierarchy, theory, Log.export_name(index))
            body = export.uncompressed_yxml
            if body.nonEmpty
          } {
            seen_theories += theory
            val export_name = Log.export_name(index, theory = theory)
            val log = body.map(Log.entry(export_name, _))
            val log_dir = Isabelle_System.make_directory(output_dir + Path.basic(theory))
            val log_file = log_dir + Path.basic("mirabelle" + index).log
            progress.echo("Writing " + log_file)
            File.write(log_file, terminate_lines(log.map(_.print)))
          }
        })
      }

      build_results
    }
    else build_results0
  }


  /* Isabelle tool wrapper */

  val default_output_dir: Path = Path.explode("mirabelle")

  val isabelle_tool = Isabelle_Tool("mirabelle", "testing tool for automated proof tools",
    Scala_Project.here, args =>
  {
    val build_options = Word.explode(Isabelle_System.getenv("ISABELLE_BUILD_OPTIONS"))

    var actions: List[String] = Nil
    var base_sessions: List[String] = Nil
    var select_dirs: List[Path] = Nil
    var numa_shuffling = false
    var output_dir = default_output_dir
    var theories: List[String] = Nil
    var exclude_session_groups: List[String] = Nil
    var all_sessions = false
    var dirs: List[Path] = Nil
    var session_groups: List[String] = Nil
    var max_jobs = 1
    var options = Options.init(opts = build_options)
    var verbose = false
    var exclude_sessions: List[String] = Nil

    val default_stride = options.int("mirabelle_stride")
    val default_timeout = options.seconds("mirabelle_timeout")

    val getopts = Getopts("""
Usage: isabelle mirabelle [OPTIONS] [SESSIONS ...]

  Options are:
    -A ACTION    add to list of actions
    -B NAME      include session NAME and all descendants
    -D DIR       include session directory and select its sessions
    -N           cyclic shuffling of NUMA CPU nodes (performance tuning)
<<<<<<< HEAD
    -O DIR       output directory for log files (default: """ + default_output_dir + """)
    -R           refer to requirements of selected sessions
=======
    -O DIR       output directory for log files (default: """ + default_output_dir + """,
>>>>>>> da27a71a
    -T THEORY    theory restriction: NAME or NAME[LINE:END_LINE]
    -X NAME      exclude sessions from group NAME and all descendants
    -a           select all sessions
    -d DIR       include session directory
    -g NAME      select session group NAME
    -j INT       maximum number of parallel jobs (default 1)
    -o OPTION    override Isabelle system OPTION (via NAME=VAL or NAME)
    -s INT       run actions on every nth goal (default """ + default_stride + """)
    -t SECONDS   timeout for each action (default """ + default_timeout + """)
    -v           verbose
    -x NAME      exclude session NAME and all descendants

  Apply the given actions at all theories and proof steps of the
  specified sessions.

  The absence of theory restrictions (option -T) means to check all
  theories fully. Otherwise only the named theories are checked.

  Each ACTION is either of the form NAME or NAME [OPTION, ...]
  following Isabelle/Isar outer syntax.

  Available actions are:""" + action_names().mkString("\n    ", "\n    ", "") + """

  For the ACTION "sledgehammer", the following OPTIONs are available:""" +
      sledgehammer_options().mkString("\n    ", "\n    ", "\n"),
      "A:" -> (arg => actions = actions ::: List(arg)),
      "B:" -> (arg => base_sessions = base_sessions ::: List(arg)),
      "D:" -> (arg => select_dirs = select_dirs ::: List(Path.explode(arg))),
      "N" -> (_ => numa_shuffling = true),
      "O:" -> (arg => output_dir = Path.explode(arg)),
      "T:" -> (arg => theories = theories ::: List(arg)),
      "X:" -> (arg => exclude_session_groups = exclude_session_groups ::: List(arg)),
      "a" -> (_ => all_sessions = true),
      "d:" -> (arg => dirs = dirs ::: List(Path.explode(arg))),
      "g:" -> (arg => session_groups = session_groups ::: List(arg)),
      "j:" -> (arg => max_jobs = Value.Int.parse(arg)),
      "o:" -> (arg => options = options + arg),
      "s:" -> (arg => options = options + ("mirabelle_stride=" + arg)),
      "t:" -> (arg => options = options + ("mirabelle_timeout=" + arg)),
      "v" -> (_ => verbose = true),
      "x:" -> (arg => exclude_sessions = exclude_sessions ::: List(arg)))

    val sessions = getopts(args)
    if (actions.isEmpty) getopts.usage()

    val progress = new Console_Progress(verbose = verbose)

    val start_date = Date.now()

    if (verbose) {
      progress.echo("Started at " + Build_Log.print_date(start_date))
    }

    val results =
      progress.interrupt_handler {
        mirabelle(options, actions, output_dir,
          theories = theories,
          selection = Sessions.Selection(
            all_sessions = all_sessions,
            base_sessions = base_sessions,
            exclude_session_groups = exclude_session_groups,
            exclude_sessions = exclude_sessions,
            session_groups = session_groups,
            sessions = sessions),
          progress = progress,
          dirs = dirs,
          select_dirs = select_dirs,
          numa_shuffling = NUMA.enabled_warning(progress, numa_shuffling),
          max_jobs = max_jobs,
          verbose = verbose)
      }

    val end_date = Date.now()
    val elapsed_time = end_date.time - start_date.time

    if (verbose) {
      progress.echo("\nFinished at " + Build_Log.print_date(end_date))
    }

    val total_timing =
      results.sessions.iterator.map(a => results(a).timing).foldLeft(Timing.zero)(_ + _).
        copy(elapsed = elapsed_time)
    progress.echo(total_timing.message_resources)

    sys.exit(results.rc)
  })
}<|MERGE_RESOLUTION|>--- conflicted
+++ resolved
@@ -182,12 +182,7 @@
     -B NAME      include session NAME and all descendants
     -D DIR       include session directory and select its sessions
     -N           cyclic shuffling of NUMA CPU nodes (performance tuning)
-<<<<<<< HEAD
-    -O DIR       output directory for log files (default: """ + default_output_dir + """)
-    -R           refer to requirements of selected sessions
-=======
     -O DIR       output directory for log files (default: """ + default_output_dir + """,
->>>>>>> da27a71a
     -T THEORY    theory restriction: NAME or NAME[LINE:END_LINE]
     -X NAME      exclude sessions from group NAME and all descendants
     -a           select all sessions
