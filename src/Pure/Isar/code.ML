(*  Title:      Pure/Isar/code.ML
    Author:     Florian Haftmann, TU Muenchen

Abstract executable code of theory.  Management of data dependent on
executable code.  Cache assumes non-concurrent processing of a single theory.
*)

signature CODE =
sig
  (*constants*)
  val check_const: theory -> term -> string
  val read_bare_const: theory -> string -> string * typ
  val read_const: theory -> string -> string
  val string_of_const: theory -> string -> string
  val args_number: theory -> string -> int
  val typscheme: theory -> string * typ -> (string * sort) list * typ

  (*constructor sets*)
  val constrset_of_consts: theory -> (string * typ) list
    -> string * ((string * sort) list * (string * typ list) list)

  (*constant aliasses*)
  val add_const_alias: thm -> theory -> theory
  val triv_classes: theory -> class list
  val resubst_alias: theory -> string -> string

  (*code equations*)
  val mk_eqn: theory -> thm * bool -> thm * bool
  val mk_eqn_warning: theory -> thm -> (thm * bool) option
  val mk_eqn_liberal: theory -> thm -> (thm * bool) option
  val assert_eqn: theory -> thm * bool -> thm * bool
  val assert_eqns_const: theory -> string
    -> (thm * bool) list -> (thm * bool) list
  val const_typ_eqn: theory -> thm -> string * typ
  val typscheme_eqn: theory -> thm -> (string * sort) list * typ
  val expand_eta: theory -> int -> thm -> thm
  val norm_args: theory -> thm list -> thm list 
  val norm_varnames: theory -> thm list -> thm list

  (*executable code*)
  val add_datatype: (string * typ) list -> theory -> theory
  val add_datatype_cmd: string list -> theory -> theory
  val type_interpretation:
    (string * ((string * sort) list * (string * typ list) list)
      -> theory -> theory) -> theory -> theory
  val add_eqn: thm -> theory -> theory
  val add_eqnl: string * (thm * bool) list lazy -> theory -> theory
  val add_nbe_eqn: thm -> theory -> theory
  val add_default_eqn: thm -> theory -> theory
  val add_default_eqn_attribute: attribute
  val add_default_eqn_attrib: Attrib.src
  val del_eqn: thm -> theory -> theory
  val del_eqns: string -> theory -> theory
  val add_case: thm -> theory -> theory
  val add_undefined: string -> theory -> theory
  val get_datatype: theory -> string -> ((string * sort) list * (string * typ list) list)
  val get_datatype_of_constr: theory -> string -> string option
  val these_eqns: theory -> string -> (thm * bool) list
  val all_eqns: theory -> (thm * bool) list
  val get_case_scheme: theory -> string -> (int * (int * string list)) option
  val undefineds: theory -> string list
  val print_codesetup: theory -> unit

  (*infrastructure*)
  val set_code_target_attr: (string -> thm -> theory -> theory) -> theory -> theory
  val purge_data: theory -> theory
end;

signature CODE_DATA_ARGS =
sig
  type T
  val empty: T
  val purge: theory -> string list -> T -> T
end;

signature CODE_DATA =
sig
  type T
  val get: theory -> T
  val change: theory -> (T -> T) -> T
  val change_yield: theory -> (T -> 'a * T) -> 'a * T
end;

signature PRIVATE_CODE =
sig
  include CODE
  val declare_data: Object.T -> (theory -> string list -> Object.T -> Object.T)
    -> serial
  val get_data: serial * ('a -> Object.T) * (Object.T -> 'a)
    -> theory -> 'a
  val change_data: serial * ('a -> Object.T) * (Object.T -> 'a)
    -> theory -> ('a -> 'a) -> 'a
  val change_yield_data: serial * ('a -> Object.T) * (Object.T -> 'a)
    -> theory -> ('a -> 'b * 'a) -> 'b * 'a
end;

structure Code : PRIVATE_CODE =
struct

(** auxiliary **)

(* printing *)

fun string_of_typ thy = setmp show_sorts true (Syntax.string_of_typ_global thy);

fun string_of_const thy c = case AxClass.inst_of_param thy c
 of SOME (c, tyco) => Sign.extern_const thy c ^ " " ^ enclose "[" "]" (Sign.extern_type thy tyco)
  | NONE => Sign.extern_const thy c;


(* constants *)

fun check_bare_const thy t = case try dest_Const t
 of SOME c_ty => c_ty
  | NONE => error ("Not a constant: " ^ Syntax.string_of_term_global thy t);

fun check_const thy = AxClass.unoverload_const thy o check_bare_const thy;

fun read_bare_const thy = check_bare_const thy o Syntax.read_term_global thy;

fun read_const thy = AxClass.unoverload_const thy o read_bare_const thy;

fun typscheme thy (c, ty) =
  let
    val ty' = Logic.unvarifyT ty;
  in (map dest_TFree (Sign.const_typargs thy (c, ty')), Type.strip_sorts ty') end;


(* code equation transformations *)

fun expand_eta thy k thm =
  let
    val (lhs, rhs) = (Logic.dest_equals o Thm.plain_prop_of) thm;
    val (head, args) = strip_comb lhs;
    val l = if k = ~1
      then (length o fst o strip_abs) rhs
      else Int.max (0, k - length args);
    val used = Name.make_context (map (fst o fst) (Term.add_vars lhs []));
    fun get_name _ 0 = pair []
      | get_name (Abs (v, ty, t)) k =
          Name.variants [v]
          ##>> get_name t (k - 1)
          #>> (fn ([v'], vs') => (v', ty) :: vs')
      | get_name t k = 
          let
            val (tys, _) = (strip_type o fastype_of) t
          in case tys
           of [] => raise TERM ("expand_eta", [t])
            | ty :: _ =>
                Name.variants [""]
                #-> (fn [v] => get_name (t $ Var ((v, 0), ty)) (k - 1)
                #>> (fn vs' => (v, ty) :: vs'))
          end;
    val (vs, _) = get_name rhs l used;
    fun expand (v, ty) thm = Drule.fun_cong_rule thm
      (Thm.cterm_of thy (Var ((v, 0), ty)));
  in
    thm
    |> fold expand vs
    |> Conv.fconv_rule Drule.beta_eta_conversion
  end;

fun norm_args thy thms =
  let
    val num_args_of = length o snd o strip_comb o fst o Logic.dest_equals;
    val k = fold (curry Int.max o num_args_of o Thm.prop_of) thms 0;
  in
    thms
    |> map (expand_eta thy k)
    |> map (Conv.fconv_rule Drule.beta_eta_conversion)
  end;

fun canonical_tvars thy thm =
  let
    val ctyp = Thm.ctyp_of thy;
    val purify_tvar = unprefix "'" #> Name.desymbolize false #> prefix "'";
    fun tvars_subst_for thm = (fold_types o fold_atyps)
      (fn TVar (v_i as (v, _), sort) => let
            val v' = purify_tvar v
          in if v = v' then I
          else insert (op =) (v_i, (v', sort)) end
        | _ => I) (prop_of thm) [];
    fun mk_inst (v_i, (v', sort)) (maxidx, acc) =
      let
        val ty = TVar (v_i, sort)
      in
        (maxidx + 1, (ctyp ty, ctyp (TVar ((v', maxidx), sort))) :: acc)
      end;
    val maxidx = Thm.maxidx_of thm + 1;
    val (_, inst) = fold mk_inst (tvars_subst_for thm) (maxidx + 1, []);
  in Thm.instantiate (inst, []) thm end;

fun canonical_vars thy thm =
  let
    val cterm = Thm.cterm_of thy;
    val purify_var = Name.desymbolize false;
    fun vars_subst_for thm = fold_aterms
      (fn Var (v_i as (v, _), ty) => let
            val v' = purify_var v
          in if v = v' then I
          else insert (op =) (v_i, (v', ty)) end
        | _ => I) (prop_of thm) [];
    fun mk_inst (v_i as (v, i), (v', ty)) (maxidx, acc) =
      let
        val t = Var (v_i, ty)
      in
        (maxidx + 1, (cterm t, cterm (Var ((v', maxidx), ty))) :: acc)
      end;
    val maxidx = Thm.maxidx_of thm + 1;
    val (_, inst) = fold mk_inst (vars_subst_for thm) (maxidx + 1, []);
  in Thm.instantiate ([], inst) thm end;

fun canonical_absvars thm =
  let
    val t = Thm.plain_prop_of thm;
    val purify_var = Name.desymbolize false;
    val t' = Term.map_abs_vars purify_var t;
  in Thm.rename_boundvars t t' thm end;

fun norm_varnames thy thms =
  let
    fun burrow_thms f [] = []
      | burrow_thms f thms =
          thms
          |> Conjunction.intr_balanced
          |> f
          |> Conjunction.elim_balanced (length thms)
  in
    thms
    |> map (canonical_vars thy)
    |> map canonical_absvars
    |> map Drule.zero_var_indexes
    |> burrow_thms (canonical_tvars thy)
    |> Drule.zero_var_indexes_list
  end;


(** data store **)

(* code equations *)

type eqns = bool * (thm * bool) list lazy;
  (*default flag, theorems with proper flag (perhaps lazy)*)

fun pretty_lthms ctxt r = case Lazy.peek r
 of SOME thms => map (Display.pretty_thm ctxt o fst) (Exn.release thms)
  | NONE => [Pretty.str "[...]"];

fun certificate thy f r =
  case Lazy.peek r
   of SOME thms => (Lazy.value o f thy) (Exn.release thms)
    | NONE => let
        val thy_ref = Theory.check_thy thy;
      in Lazy.lazy (fn () => (f (Theory.deref thy_ref) o Lazy.force) r) end;

fun add_drop_redundant thy (thm, proper) thms =
  let
    val args_of = snd o strip_comb o map_types Type.strip_sorts
      o fst o Logic.dest_equals o Thm.plain_prop_of;
    val args = args_of thm;
    val incr_idx = Logic.incr_indexes ([], Thm.maxidx_of thm + 1);
    fun matches_args args' = length args <= length args' andalso
      Pattern.matchess thy (args, (map incr_idx o curry Library.take (length args)) args');
    fun drop (thm', proper') = if (proper orelse not proper')
      andalso matches_args (args_of thm') then 
        (warning ("Code generator: dropping redundant code equation\n" ^
            Display.string_of_thm_global thy thm'); true)
      else false;
  in (thm, proper) :: filter_out drop thms end;

fun add_thm thy _ thm (false, thms) = (false, Lazy.map_force (add_drop_redundant thy thm) thms)
  | add_thm thy true thm (true, thms) = (true, Lazy.map_force (fn thms => thms @ [thm]) thms)
  | add_thm thy false thm (true, thms) = (false, Lazy.value [thm]);

fun add_lthms lthms _ = (false, lthms);

fun del_thm thm = (apsnd o Lazy.map_force) (remove (eq_fst Thm.eq_thm_prop) (thm, true));


(* executable code data *)

datatype spec = Spec of {
  history_concluded: bool,
  aliasses: ((string * string) * thm) list * class list,
  eqns: ((bool * eqns) * (serial * eqns) list) Symtab.table
    (*with explicit history*),
  dtyps: ((serial * ((string * sort) list * (string * typ list) list)) list) Symtab.table
    (*with explicit history*),
  cases: (int * (int * string list)) Symtab.table * unit Symtab.table
};

fun make_spec ((history_concluded, aliasses), (eqns, (dtyps, cases))) =
  Spec { history_concluded = history_concluded, aliasses = aliasses,
    eqns = eqns, dtyps = dtyps, cases = cases };
fun map_spec f (Spec { history_concluded = history_concluded, aliasses = aliasses, eqns = eqns,
  dtyps = dtyps, cases = cases }) =
  make_spec (f ((history_concluded, aliasses), (eqns, (dtyps, cases))));
fun merge_spec (Spec { history_concluded = _, aliasses = aliasses1, eqns = eqns1,
    dtyps = dtyps1, cases = (cases1, undefs1) },
  Spec { history_concluded = _, aliasses = aliasses2, eqns = eqns2,
    dtyps = dtyps2, cases = (cases2, undefs2) }) =
  let
    val aliasses = (Library.merge (eq_snd Thm.eq_thm_prop) (pairself fst (aliasses1, aliasses2)),
      Library.merge (op =) (pairself snd (aliasses1, aliasses2)));
    fun merge_eqns ((_, history1), (_, history2)) =
      let
        val raw_history = AList.merge (op = : serial * serial -> bool)
          (K true) (history1, history2)
        val filtered_history = filter_out (fst o snd) raw_history
        val history = if null filtered_history
          then raw_history else filtered_history;
      in ((false, (snd o hd) history), history) end;
    val eqns = Symtab.join (K merge_eqns) (eqns1, eqns2);
    val dtyps = Symtab.join (K (AList.merge (op =) (K true))) (dtyps1, dtyps2);
    val cases = (Symtab.merge (K true) (cases1, cases2),
      Symtab.merge (K true) (undefs1, undefs2));
  in make_spec ((false, aliasses), (eqns, (dtyps, cases))) end;

fun history_concluded (Spec { history_concluded, ... }) = history_concluded;
fun the_aliasses (Spec { aliasses, ... }) = aliasses;
fun the_eqns (Spec { eqns, ... }) = eqns;
fun the_dtyps (Spec { dtyps, ... }) = dtyps;
fun the_cases (Spec { cases, ... }) = cases;
val map_history_concluded = map_spec o apfst o apfst;
val map_aliasses = map_spec o apfst o apsnd;
val map_eqns = map_spec o apsnd o apfst;
val map_dtyps = map_spec o apsnd o apsnd o apfst;
val map_cases = map_spec o apsnd o apsnd o apsnd;


(* data slots dependent on executable code *)

(*private copy avoids potential conflict of table exceptions*)
structure Datatab = Table(type key = int val ord = int_ord);

local

type kind = {
  empty: Object.T,
  purge: theory -> string list -> Object.T -> Object.T
};

val kinds = ref (Datatab.empty: kind Datatab.table);
val kind_keys = ref ([]: serial list);

fun invoke f k = case Datatab.lookup (! kinds) k
 of SOME kind => f kind
  | NONE => sys_error "Invalid code data identifier";

in

fun declare_data empty purge =
  let
    val k = serial ();
    val kind = {empty = empty, purge = purge};
    val _ = change kinds (Datatab.update (k, kind));
    val _ = change kind_keys (cons k);
  in k end;

fun invoke_init k = invoke (fn kind => #empty kind) k;

fun invoke_purge_all thy cs =
  fold (fn k => Datatab.map_entry k
    (invoke (fn kind => #purge kind thy cs) k)) (! kind_keys);

end; (*local*)


(* theory store *)

local

type data = Object.T Datatab.table;
val empty_data = Datatab.empty : data;

structure Code_Data = TheoryDataFun
(
  type T = spec * data ref;
  val empty = (make_spec ((false, ([], [])),
    (Symtab.empty, (Symtab.empty, (Symtab.empty, Symtab.empty)))), ref empty_data);
  fun copy (spec, data) = (spec, ref (! data));
  val extend = copy;
  fun merge pp ((spec1, data1), (spec2, data2)) =
    (merge_spec (spec1, spec2), ref empty_data);
);

fun thy_data f thy = f ((snd o Code_Data.get) thy);

fun get_ensure_init kind data_ref =
  case Datatab.lookup (! data_ref) kind
   of SOME x => x
    | NONE => let val y = invoke_init kind
        in (change data_ref (Datatab.update (kind, y)); y) end;

in

(* access to executable code *)

val the_exec = fst o Code_Data.get;

fun complete_class_params thy cs =
  fold (fn c => case AxClass.inst_of_param thy c
   of NONE => insert (op =) c
    | SOME (c', _) => insert (op =) c' #> insert (op =) c) cs [];

fun map_exec_purge touched f thy =
  Code_Data.map (fn (exec, data) => (f exec, ref (case touched
   of SOME cs => invoke_purge_all thy (complete_class_params thy cs) (! data)
    | NONE => empty_data))) thy;

val purge_data = (Code_Data.map o apsnd) (K (ref empty_data));

fun change_eqns delete c f = (map_exec_purge (SOME [c]) o map_eqns
  o (if delete then Symtab.map_entry c else Symtab.map_default (c, ((false, (true, Lazy.value [])), [])))
    o apfst) (fn (_, eqns) => (true, f eqns));

fun del_eqns c = change_eqns true c (K (false, Lazy.value []));


(* tackling equation history *)

fun get_eqns thy c =
  Symtab.lookup ((the_eqns o the_exec) thy) c
  |> Option.map (Lazy.force o snd o snd o fst)
  |> these;

fun continue_history thy = if (history_concluded o the_exec) thy
  then thy
    |> (Code_Data.map o apfst o map_history_concluded) (K false)
    |> SOME
  else NONE;

fun conclude_history thy = if (history_concluded o the_exec) thy
  then NONE
  else thy
    |> (Code_Data.map o apfst)
        ((map_eqns o Symtab.map) (fn ((changed, current), history) =>
          ((false, current),
            if changed then (serial (), current) :: history else history))
        #> map_history_concluded (K true))
    |> SOME;

val _ = Context.>> (Context.map_theory (Code_Data.init
  #> Theory.at_begin continue_history
  #> Theory.at_end conclude_history));


(* access to data dependent on abstract executable code *)

fun get_data (kind, _, dest) = thy_data (get_ensure_init kind #> dest);

fun change_data (kind, mk, dest) =
  let
    fun chnge data_ref f =
      let
        val data = get_ensure_init kind data_ref;
        val data' = f (dest data);
      in (change data_ref (Datatab.update (kind, mk data')); data') end;
  in thy_data chnge end;

fun change_yield_data (kind, mk, dest) =
  let
    fun chnge data_ref f =
      let
        val data = get_ensure_init kind data_ref;
        val (x, data') = f (dest data);
      in (x, (change data_ref (Datatab.update (kind, mk data')); data')) end;
  in thy_data chnge end;

end; (*local*)


(** retrieval interfaces **)

(* constant aliasses *)

fun resubst_alias thy =
  let
    val alias = (fst o the_aliasses o the_exec) thy;
    val subst_inst_param = Option.map fst o AxClass.inst_of_param thy;
    fun subst_alias c =
      get_first (fn ((c', c''), _) => if c = c'' then SOME c' else NONE) alias;
  in
    perhaps subst_inst_param
    #> perhaps subst_alias
  end;

val triv_classes = snd o the_aliasses o the_exec;


(** foundation **)

(* constants *)

fun args_number thy = length o fst o strip_type o Sign.the_const_type thy;


(* datatypes *)

fun constrset_of_consts thy cs =
  let
    val _ = map (fn (c, _) => if (is_some o AxClass.class_of_param thy) c
      then error ("Is a class parameter: " ^ string_of_const thy c) else ()) cs;
    fun no_constr (c, ty) = error ("Not a datatype constructor: " ^ string_of_const thy c
      ^ " :: " ^ string_of_typ thy ty);
    fun last_typ c_ty ty =
      let
        val frees = OldTerm.typ_tfrees ty;
        val (tyco, vs) = ((apsnd o map) (dest_TFree) o dest_Type o snd o strip_type) ty
          handle TYPE _ => no_constr c_ty
        val _ = if has_duplicates (eq_fst (op =)) vs then no_constr c_ty else ();
        val _ = if length frees <> length vs then no_constr c_ty else ();
      in (tyco, vs) end;
    fun ty_sorts (c, ty) =
      let
        val ty_decl = (Logic.unvarifyT o Sign.the_const_type thy) c;
        val (tyco, _) = last_typ (c, ty) ty_decl;
        val (_, vs) = last_typ (c, ty) ty;
      in ((tyco, map snd vs), (c, (map fst vs, ty))) end;
    fun add ((tyco', sorts'), c) ((tyco, sorts), cs) =
      let
        val _ = if (tyco' : string) <> tyco
          then error "Different type constructors in constructor set"
          else ();
        val sorts'' = map2 (curry (Sorts.inter_sort (Sign.classes_of thy))) sorts' sorts
      in ((tyco, sorts), c :: cs) end;
    fun inst vs' (c, (vs, ty)) =
      let
        val the_v = the o AList.lookup (op =) (vs ~~ vs');
        val ty' = map_atyps (fn TFree (v, _) => TFree (the_v v)) ty;
      in (c, (fst o strip_type) ty') end;
    val c' :: cs' = map ty_sorts cs;
    val ((tyco, sorts), cs'') = fold add cs' (apsnd single c');
    val vs = Name.names Name.context Name.aT sorts;
    val cs''' = map (inst vs) cs'';
  in (tyco, (vs, rev cs''')) end;

fun get_datatype thy tyco =
  case these (Symtab.lookup ((the_dtyps o the_exec) thy) tyco)
   of (_, spec) :: _ => spec
    | [] => Sign.arity_number thy tyco
        |> Name.invents Name.context Name.aT
        |> map (rpair [])
        |> rpair [];

fun get_datatype_of_constr thy c =
  case (snd o strip_type o Sign.the_const_type thy) c
   of Type (tyco, _) => if member (op =) ((map fst o snd o get_datatype thy) tyco) c
       then SOME tyco else NONE
    | _ => NONE;

fun is_constr thy = is_some o get_datatype_of_constr thy;


(* code equations *)

exception BAD_THM of string;
fun bad_thm msg = raise BAD_THM msg;
fun error_thm f thm = f thm handle BAD_THM msg => error msg;
fun warning_thm f thm = SOME (f thm) handle BAD_THM msg => (warning msg; NONE)
fun try_thm f thm = SOME (f thm) handle BAD_THM _ => NONE;

fun is_linear thm =
  let val (_, args) = (strip_comb o fst o Logic.dest_equals o Thm.plain_prop_of) thm
  in not (has_duplicates (op =) ((fold o fold_aterms)
    (fn Var (v, _) => cons v | _ => I) args [])) end;

fun gen_assert_eqn thy is_constr_pat (thm, proper) =
  let
    val (lhs, rhs) = (Logic.dest_equals o Thm.plain_prop_of) thm
      handle TERM _ => bad_thm ("Not an equation: " ^ Display.string_of_thm_global thy thm)
           | THM _ => bad_thm ("Not an equation: " ^ Display.string_of_thm_global thy thm);
    fun vars_of t = fold_aterms (fn Var (v, _) => insert (op =) v
      | Free _ => bad_thm ("Illegal free variable in equation\n"
          ^ Display.string_of_thm_global thy thm)
      | _ => I) t [];
    fun tvars_of t = fold_term_types (fn _ =>
      fold_atyps (fn TVar (v, _) => insert (op =) v
        | TFree _ => bad_thm 
      ("Illegal free type variable in equation\n" ^ Display.string_of_thm_global thy thm))) t [];
    val lhs_vs = vars_of lhs;
    val rhs_vs = vars_of rhs;
    val lhs_tvs = tvars_of lhs;
    val rhs_tvs = tvars_of rhs;
    val _ = if null (subtract (op =) lhs_vs rhs_vs)
      then ()
      else bad_thm ("Free variables on right hand side of equation\n"
        ^ Display.string_of_thm_global thy thm);
    val _ = if null (subtract (op =) lhs_tvs rhs_tvs)
      then ()
      else bad_thm ("Free type variables on right hand side of equation\n"
        ^ Display.string_of_thm_global thy thm)
    val (head, args) = (strip_comb o fst o Logic.dest_equals o Thm.plain_prop_of) thm;
    val (c, ty) = case head
     of Const (c_ty as (_, ty)) => (AxClass.unoverload_const thy c_ty, ty)
      | _ => bad_thm ("Equation not headed by constant\n" ^ Display.string_of_thm_global thy thm);
    fun check _ (Abs _) = bad_thm
          ("Abstraction on left hand side of equation\n"
            ^ Display.string_of_thm_global thy thm)
      | check 0 (Var _) = ()
      | check _ (Var _) = bad_thm
          ("Variable with application on left hand side of equation\n"
            ^ Display.string_of_thm_global thy thm)
      | check n (t1 $ t2) = (check (n+1) t1; check 0 t2)
      | check n (Const (c_ty as (c, ty))) = if n = (length o fst o strip_type) ty
          then if not proper orelse is_constr_pat (AxClass.unoverload_const thy c_ty)
            then ()
            else bad_thm (quote c ^ " is not a constructor, on left hand side of equation\n"
              ^ Display.string_of_thm_global thy thm)
          else bad_thm
            ("Partially applied constant " ^ quote c ^ " on left hand side of equation\n"
               ^ Display.string_of_thm_global thy thm);
    val _ = map (check 0) args;
    val _ = if not proper orelse is_linear thm then ()
      else bad_thm ("Duplicate variables on left hand side of equation\n"
        ^ Display.string_of_thm_global thy thm);
    val _ = if (is_none o AxClass.class_of_param thy) c
      then ()
      else bad_thm ("Polymorphic constant as head in equation\n"
        ^ Display.string_of_thm_global thy thm)
    val _ = if not (is_constr thy c)
      then ()
      else bad_thm ("Constructor as head in equation\n"
        ^ Display.string_of_thm_global thy thm)
    val ty_decl = Sign.the_const_type thy c;
    val _ = if Sign.typ_equiv thy (Type.strip_sorts ty_decl, Type.strip_sorts ty)
      then () else bad_thm ("Type\n" ^ string_of_typ thy ty
           ^ "\nof equation\n"
           ^ Display.string_of_thm_global thy thm
           ^ "\nis incompatible with declared function type\n"
           ^ string_of_typ thy ty_decl)
  in (thm, proper) end;

fun assert_eqn thy = error_thm (gen_assert_eqn thy (is_constr thy));

fun meta_rewrite thy = LocalDefs.meta_rewrite_rule (ProofContext.init thy);

fun mk_eqn thy = error_thm (gen_assert_eqn thy (K true)) o
  apfst (meta_rewrite thy);

fun mk_eqn_warning thy = Option.map (fn (thm, _) => (thm, is_linear thm))
  o warning_thm (gen_assert_eqn thy (K true)) o rpair false o meta_rewrite thy;

fun mk_eqn_liberal thy = Option.map (fn (thm, _) => (thm, is_linear thm))
  o try_thm (gen_assert_eqn thy (K true)) o rpair false o meta_rewrite thy;

(*those following are permissive wrt. to overloaded constants!*)

fun const_typ_eqn thy thm =
  let
    val (c, ty) = (dest_Const o fst o strip_comb o fst o Logic.dest_equals o Thm.plain_prop_of) thm;
    val c' = AxClass.unoverload_const thy (c, ty);
  in (c', ty) end;

fun typscheme_eqn thy = typscheme thy o const_typ_eqn thy;
fun const_eqn thy = fst o const_typ_eqn thy;

fun assert_eqns_const thy c eqns =
  let
    fun cert (eqn as (thm, _)) = if c = const_eqn thy thm
      then eqn else error ("Wrong head of code equation,\nexpected constant "
        ^ string_of_const thy c ^ "\n" ^ Display.string_of_thm_global thy thm)
  in map (cert o assert_eqn thy) eqns end;

fun common_typ_eqns thy [] = []
  | common_typ_eqns thy [thm] = [thm]
  | common_typ_eqns thy (thms as thm :: _) = (*FIXME is too general*)
      let
        fun incr_thm thm max =
          let
            val thm' = incr_indexes max thm;
            val max' = Thm.maxidx_of thm' + 1;
          in (thm', max') end;
        val (thms', maxidx) = fold_map incr_thm thms 0;
        val ty1 :: tys = map (snd o const_typ_eqn thy) thms';
        fun unify ty env = Sign.typ_unify thy (ty1, ty) env
          handle Type.TUNIFY =>
            error ("Type unificaton failed, while unifying code equations\n"
            ^ (cat_lines o map (Display.string_of_thm_global thy)) thms
            ^ "\nwith types\n"
            ^ (cat_lines o map (string_of_typ thy)) (ty1 :: tys));
        val (env, _) = fold unify tys (Vartab.empty, maxidx)
        val instT = Vartab.fold (fn (x_i, (sort, ty)) =>
          cons (Thm.ctyp_of thy (TVar (x_i, sort)), Thm.ctyp_of thy ty)) env [];
      in map (Thm.instantiate (instT, [])) thms' end;

fun these_eqns thy c =
  get_eqns thy c
  |> (map o apfst) (Thm.transfer thy)
  |> burrow_fst (common_typ_eqns thy);

fun all_eqns thy =
  Symtab.dest ((the_eqns o the_exec) thy)
  |> maps (Lazy.force o snd o snd o fst o snd);


(* cases *)

fun case_certificate thm =
  let
    val ((head, raw_case_expr), cases) = (apfst Logic.dest_equals
      o apsnd Logic.dest_conjunctions o Logic.dest_implies o Thm.prop_of) thm;
    val _ = case head of Free _ => true
      | Var _ => true
      | _ => raise TERM ("case_cert", []);
    val ([(case_var, _)], case_expr) = Term.strip_abs_eta 1 raw_case_expr;
    val (Const (case_const, _), raw_params) = strip_comb case_expr;
    val n = find_index (fn Free (v, _) => v = case_var | _ => false) raw_params;
    val _ = if n = ~1 then raise TERM ("case_cert", []) else ();
    val params = map (fst o dest_Var) (nth_drop n raw_params);
    fun dest_case t =
      let
        val (head' $ t_co, rhs) = Logic.dest_equals t;
        val _ = if head' = head then () else raise TERM ("case_cert", []);
        val (Const (co, _), args) = strip_comb t_co;
        val (Var (param, _), args') = strip_comb rhs;
        val _ = if args' = args then () else raise TERM ("case_cert", []);
      in (param, co) end;
    fun analyze_cases cases =
      let
        val co_list = fold (AList.update (op =) o dest_case) cases [];
      in map (the o AList.lookup (op =) co_list) params end;
    fun analyze_let t =
      let
        val (head' $ arg, Var (param', _) $ arg') = Logic.dest_equals t;
        val _ = if head' = head then () else raise TERM ("case_cert", []);
        val _ = if arg' = arg then () else raise TERM ("case_cert", []);
        val _ = if [param'] = params then () else raise TERM ("case_cert", []);
      in [] end;
    fun analyze (cases as [let_case]) =
          (analyze_cases cases handle Bind => analyze_let let_case)
      | analyze cases = analyze_cases cases;
  in (case_const, (n, analyze cases)) end;

fun case_cert thm = case_certificate thm
  handle Bind => error "bad case certificate"
       | TERM _ => error "bad case certificate";

fun get_case_scheme thy = Symtab.lookup ((fst o the_cases o the_exec) thy);

val undefineds = Symtab.keys o snd o the_cases o the_exec;


(* diagnostic *)

fun print_codesetup thy =
  let
    val ctxt = ProofContext.init thy;
    val exec = the_exec thy;
    fun pretty_eqn (s, (_, lthms)) =
      (Pretty.block o Pretty.fbreaks) (
        Pretty.str s :: pretty_lthms ctxt lthms
      );
    fun pretty_dtyp (s, []) =
          Pretty.str s
      | pretty_dtyp (s, cos) =
          (Pretty.block o Pretty.breaks) (
            Pretty.str s
            :: Pretty.str "="
            :: separate (Pretty.str "|") (map (fn (c, []) => Pretty.str (string_of_const thy c)
                 | (c, tys) =>
                     (Pretty.block o Pretty.breaks)
                        (Pretty.str (string_of_const thy c)
                          :: Pretty.str "of"
                          :: map (Pretty.quote o Syntax.pretty_typ_global thy) tys)) cos)
          );
    val eqns = the_eqns exec
      |> Symtab.dest
      |> (map o apfst) (string_of_const thy)
      |> (map o apsnd) (snd o fst)
      |> sort (string_ord o pairself fst);
    val dtyps = the_dtyps exec
      |> Symtab.dest
      |> map (fn (dtco, (_, (vs, cos)) :: _) =>
          (string_of_typ thy (Type (dtco, map TFree vs)), cos))
      |> sort (string_ord o pairself fst)
  in
    (Pretty.writeln o Pretty.chunks) [
      Pretty.block (
        Pretty.str "code equations:"
        :: Pretty.fbrk
        :: (Pretty.fbreaks o map pretty_eqn) eqns
      ),
      Pretty.block (
        Pretty.str "datatypes:"
        :: Pretty.fbrk
        :: (Pretty.fbreaks o map pretty_dtyp) dtyps
      )
    ]
  end;


(** declaring executable ingredients **)

(* constant aliasses *)

fun add_const_alias thm thy =
  let
    val (ofclass, eqn) = case try Logic.dest_equals (Thm.prop_of thm)
     of SOME ofclass_eq => ofclass_eq
      | _ => error ("Bad certificate: " ^ Display.string_of_thm_global thy thm);
    val (T, class) = case try Logic.dest_of_class ofclass
     of SOME T_class => T_class
      | _ => error ("Bad certificate: " ^ Display.string_of_thm_global thy thm);
    val tvar = case try Term.dest_TVar T
<<<<<<< HEAD
     of SOME (tvar as (_, sort)) => if null (filter (can (AxClass.get_info thy)) sort)
          then tvar
          else error ("Bad sort: " ^ Display.string_of_thm thm)
      | _ => error ("Bad type: " ^ Display.string_of_thm thm);
=======
     of SOME tvar => tvar
      | _ => error ("Bad type: " ^ Display.string_of_thm_global thy thm);
>>>>>>> 26bf283f
    val _ = if Term.add_tvars eqn [] = [tvar] then ()
      else error ("Inconsistent type: " ^ Display.string_of_thm_global thy thm);
    val lhs_rhs = case try Logic.dest_equals eqn
     of SOME lhs_rhs => lhs_rhs
      | _ => error ("Not an equation: " ^ Syntax.string_of_term_global thy eqn);
    val c_c' = case try (pairself (check_const thy)) lhs_rhs
     of SOME c_c' => c_c'
      | _ => error ("Not an equation with two constants: "
          ^ Syntax.string_of_term_global thy eqn);
    val _ = if the_list (AxClass.class_of_param thy (snd c_c')) = [class] then ()
      else error ("Inconsistent class: " ^ Display.string_of_thm_global thy thm);
  in thy |>
    (map_exec_purge NONE o map_aliasses) (fn (alias, classes) =>
      ((c_c', thm) :: alias, insert (op =) class classes))
  end;


(* datatypes *)

structure Type_Interpretation = InterpretationFun(type T = string * serial val eq = eq_snd (op =) : T * T -> bool);

fun add_datatype raw_cs thy =
  let
    val cs = map (fn c_ty as (_, ty) => (AxClass.unoverload_const thy c_ty, ty)) raw_cs;
    val (tyco, vs_cos) = constrset_of_consts thy cs;
    val old_cs = (map fst o snd o get_datatype thy) tyco;
    fun drop_outdated_cases cases = fold Symtab.delete_safe
      (Symtab.fold (fn (c, (_, (_, cos))) =>
        if exists (member (op =) old_cs) cos
          then insert (op =) c else I) cases []) cases;
  in
    thy
    |> fold (del_eqns o fst) cs
    |> map_exec_purge NONE
        ((map_dtyps o Symtab.map_default (tyco, [])) (cons (serial (), vs_cos))
        #> (map_cases o apfst) drop_outdated_cases)
    |> Type_Interpretation.data (tyco, serial ())
  end;

fun type_interpretation f =  Type_Interpretation.interpretation
  (fn (tyco, _) => fn thy => f (tyco, get_datatype thy tyco) thy);

fun add_datatype_cmd raw_cs thy =
  let
    val cs = map (read_bare_const thy) raw_cs;
  in add_datatype cs thy end;


(* code equations *)

fun gen_add_eqn default (eqn as (thm, _)) thy =
  let val c = const_eqn thy thm
  in change_eqns false c (add_thm thy default eqn) thy end;

fun add_eqn thm thy =
  gen_add_eqn false (mk_eqn thy (thm, true)) thy;

fun add_warning_eqn thm thy =
  case mk_eqn_warning thy thm
   of SOME eqn => gen_add_eqn false eqn thy
    | NONE => thy;

fun add_default_eqn thm thy =
  case mk_eqn_liberal thy thm
   of SOME eqn => gen_add_eqn true eqn thy
    | NONE => thy;

fun add_nbe_eqn thm thy =
  gen_add_eqn false (mk_eqn thy (thm, false)) thy;

fun add_eqnl (c, lthms) thy =
  let
    val lthms' = certificate thy (fn thy => assert_eqns_const thy c) lthms;
  in change_eqns false c (add_lthms lthms') thy end;

val add_default_eqn_attribute = Thm.declaration_attribute
  (fn thm => Context.mapping (add_default_eqn thm) I);
val add_default_eqn_attrib = Attrib.internal (K add_default_eqn_attribute);

fun del_eqn thm thy = case mk_eqn_liberal thy thm
 of SOME (thm, _) => change_eqns true (const_eqn thy thm) (del_thm thm) thy
  | NONE => thy;

(* c.f. src/HOL/Tools/recfun_codegen.ML *)

structure Code_Target_Attr = TheoryDataFun (
  type T = (string -> thm -> theory -> theory) option;
  val empty = NONE;
  val copy = I;
  val extend = I;
  fun merge _ (NONE, f2) = f2
    | merge _ (f1, _) = f1;
);

fun set_code_target_attr f = Code_Target_Attr.map (K (SOME f));

fun code_target_attr prefix thm thy =
  let
    val attr = the_default ((K o K) I) (Code_Target_Attr.get thy);
  in thy |> add_warning_eqn thm |> attr prefix thm end;

(* setup *)

val _ = Context.>> (Context.map_theory
  (let
    fun mk_attribute f = Thm.declaration_attribute (fn thm => Context.mapping (f thm) I);
    val code_attribute_parser =
      Args.del |-- Scan.succeed (mk_attribute del_eqn)
      || Args.$$$ "nbe" |-- Scan.succeed (mk_attribute add_nbe_eqn)
      || (Args.$$$ "target" |-- Args.colon |-- Args.name >>
           (mk_attribute o code_target_attr))
      || Scan.succeed (mk_attribute add_warning_eqn);
  in
    Type_Interpretation.init
    #> Attrib.setup (Binding.name "code") (Scan.lift code_attribute_parser)
        "declare theorems for code generation"
  end));


(* cases *)

fun add_case thm thy =
  let
    val (c, (k, case_pats)) = case_cert thm;
    val _ = case filter_out (is_constr thy) case_pats
     of [] => ()
      | cs => error ("Non-constructor(s) in case certificate: " ^ commas (map quote cs));
    val entry = (1 + Int.max (1, length case_pats), (k, case_pats))
  in (map_exec_purge (SOME [c]) o map_cases o apfst) (Symtab.update (c, entry)) thy end;

fun add_undefined c thy =
  (map_exec_purge (SOME [c]) o map_cases o apsnd) (Symtab.update (c, ())) thy;

end; (*struct*)


(** type-safe interfaces for data depedent on executable code **)

functor Code_Data_Fun(Data: CODE_DATA_ARGS): CODE_DATA =
struct

type T = Data.T;
exception Data of T;
fun dest (Data x) = x

val kind = Code.declare_data (Data Data.empty)
  (fn thy => fn cs => fn Data x => Data (Data.purge thy cs x));

val data_op = (kind, Data, dest);

val get = Code.get_data data_op;
val change = Code.change_data data_op;
fun change_yield thy = Code.change_yield_data data_op thy;

end;

structure Code : CODE = struct open Code; end;<|MERGE_RESOLUTION|>--- conflicted
+++ resolved
@@ -803,15 +803,10 @@
      of SOME T_class => T_class
       | _ => error ("Bad certificate: " ^ Display.string_of_thm_global thy thm);
     val tvar = case try Term.dest_TVar T
-<<<<<<< HEAD
      of SOME (tvar as (_, sort)) => if null (filter (can (AxClass.get_info thy)) sort)
           then tvar
-          else error ("Bad sort: " ^ Display.string_of_thm thm)
-      | _ => error ("Bad type: " ^ Display.string_of_thm thm);
-=======
-     of SOME tvar => tvar
+          else error ("Bad sort: " ^ Display.string_of_thm_global thy thm)
       | _ => error ("Bad type: " ^ Display.string_of_thm_global thy thm);
->>>>>>> 26bf283f
     val _ = if Term.add_tvars eqn [] = [tvar] then ()
       else error ("Inconsistent type: " ^ Display.string_of_thm_global thy thm);
     val lhs_rhs = case try Logic.dest_equals eqn
